.pytest_cache/
# macOS artifacts
.DS_Store
._*
__MACOSX/
.AppleDouble/
Icon?
.Spotlight-V100
.Trashes
.fseventsd
.metadata_never_index
# macOS
.DS_Store
._*
.AppleDouble
.Spotlight-V100
.Trashes

# Python
__pycache__/
*.py[cod]
.test_venv/
test_venv/
*.pyo
*.pyd
*.sqlite3
*.db
.venv/
.env
.env.*
.pytest_cache/
.mypy_cache/
.ruff_cache/
*.egg-info/

# Node
node_modules/
npm-debug.log*
yarn-debug.log*
yarn-error.log*

# Next.js
.next/
out/

# Editor/IDE
.vscode/
.idea/

# Docker
*.log
**/.dockerignore

# Coverage
.coverage
htmlcov/

# Build
build/
dist/
site/

# DSPy Artifacts (keep committed examples, ignore generated)
packages/dsp/dspy_programs/*.json
!packages/dsp/dspy_programs/README.md
!packages/dsp/dspy_programs/*-example.json

# Telemetry and Logs
telemetry_*.log
langfuse_*.log
debug_*.log
*.trace

# Temporary analysis files
/tmp/analysis/
analysis_*.md
gap_analysis_*.md

# Constitutional configuration cache
constitutional_cache/
*.constitutional.json

# Health check results
health_check_*.log

# Asset Management System
assets/
.assetlock
.dependency_backups/

# Security Reports
bandit-report*.json
pip-audit-report*.json
safety-report*.json
.secrets.baseline

# Dependency Management
dependency_check.log
upgrade_plan.log
upgrade_result.log

# Advanced Testing Reports
advanced-test-report.json
accessibility-audit-report.json
property-test-results.json
load-test-results.json

# Self-healing system backups (exclude from git)
.healing_backups/

# Health and monitoring reports
health_report*.json
healing_report*.json
monitoring_baseline.json
monitoring_config.json

# Misc
*.swp
*.swo

# Trunk CLI
.trunk/out/
.trunk/plugins/
.trunk/logs/
.trunk/cache/
.trunk/.state
.venv-test/
<<<<<<< HEAD
test_venv/
=======

test_venv/

# Ignore uvicorn pid files
.uvicorn.pid
# V2 Development Working Files (exclude from commits)
v2_consolidation_analysis.json
v2_progress_tracking.json
v2_tracking_config.json
github_issue_sync_status.json

# Local nested repos and temporary worktrees (do not commit)
.issuesuite_tmp/
IssueSuite/

# Stray version marker files (ignore if present)
=0.1.4
=4.23.0

# Local wheel cache for offline installs
wheels/
>>>>>>> 9ebce7a2
<|MERGE_RESOLUTION|>--- conflicted
+++ resolved
@@ -1,4 +1,4 @@
-.pytest_cache/
+# Root pattern placeholder intentionally omitted
 # macOS artifacts
 .DS_Store
 ._*
@@ -9,12 +9,6 @@
 .Trashes
 .fseventsd
 .metadata_never_index
-# macOS
-.DS_Store
-._*
-.AppleDouble
-.Spotlight-V100
-.Trashes
 
 # Python
 __pycache__/
@@ -125,14 +119,11 @@
 .trunk/cache/
 .trunk/.state
 .venv-test/
-<<<<<<< HEAD
-test_venv/
-=======
-
 test_venv/
 
 # Ignore uvicorn pid files
 .uvicorn.pid
+
 # V2 Development Working Files (exclude from commits)
 v2_consolidation_analysis.json
 v2_progress_tracking.json
@@ -148,5 +139,4 @@
 =4.23.0
 
 # Local wheel cache for offline installs
-wheels/
->>>>>>> 9ebce7a2
+wheels/