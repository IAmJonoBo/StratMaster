.PHONY: api.run api.docker build clean test precommit-install precommit bootstrap bootstrap-full dev.up dev.down dev.logs lock lock-upgrade \
        index.colbert index.splade lint format expertise-mcp.run expertise-mcp.schemas experts.mcp.up \
        monitoring.up monitoring.down monitoring.full monitoring.status telemetry.up collaboration.up ml.up dev.monitoring setup health-check \
	assets.plan assets.pull assets.verify assets.required assets.plan.dry assets.pull.dry \
        deps.check deps.plan deps.upgrade deps.upgrade.safe deps.register deps.scan deps.validate deps.install.robust \
        setup setup.full setup.dry setup.validate \
        security.scan security.install security.baseline security.check \
        accessibility.scan accessibility.fix accessibility.test \
        test.advanced test.property test.contract test.load test.integration \
<<<<<<< HEAD
        health.monitor health.check health.report heal.auto heal.analyze heal.recover heal.rollback system.snapshot
=======
	health.monitor health.check health.report heal.auto heal.analyze heal.recover heal.rollback system.snapshot \
	venv.create venv.ensure venv.info venv.clean venv.doctor venv.recreate.dev venv.recreate.prod \
	venv.sync.dev venv.sync.prod venv.sync.dev.exact venv.sync.prod.exact venv.sync.remote \
	wheelhouse.build.dev wheelhouse.build.prod wheelhouse.build.linux wheelhouse.clean venv.sync.offline.dev venv.sync.offline.prod

# -------------------------------
# IssueSuite Helper Targets (external CLI)
# -------------------------------
.PHONY: issuesuite.install issuesuite.validate issuesuite.schema issuesuite.sync.dry issuesuite.summary

# Install IssueSuite from PyPI; fallback to cloning repo if unavailable
issuesuite.install: venv.ensure
	@bash scripts/install_issuesuite.sh

# Install IssueSuite from a local tarball path
.PHONY: issuesuite.install.local
issuesuite.install.local: venv.ensure
	@echo "📦 Installing IssueSuite from local tarball"
	@[ -n "$(TARBALL)" ] || { echo "❌ Provide tarball path via make var: make issuesuite.install.local TARBALL=/path/to/issuesuite-x.y.z.tar.gz"; exit 1; }
	@ISSUESUITE_TARBALL="$(TARBALL)" bash scripts/install_issuesuite.sh

issuesuite.validate: issuesuite.install
	@ISSUES_SUITE_MOCK?=1; . .venv/bin/activate && ISSUES_SUITE_MOCK=$$ISSUES_SUITE_MOCK issuesuite validate --config issue_suite.config.yaml

issuesuite.schema: issuesuite.install
	@. .venv/bin/activate && issuesuite schema --config issue_suite.config.yaml

issuesuite.sync.dry: issuesuite.install
	@. .venv/bin/activate && ISSUES_SUITE_MOCK=1 issuesuite sync --dry-run --update --config issue_suite.config.yaml --summary-json issues_summary.json

issuesuite.summary: issuesuite.install
	@. .venv/bin/activate && ISSUES_SUITE_MOCK=1 issuesuite summary --config issue_suite.config.yaml
>>>>>>> 9ebce7a2

dev.up:
	docker compose up -d

dev.down:
	docker compose down

dev.logs:
	docker compose logs -f

api.run:
	[ -d .venv ] || python -m venv .venv
	PYTHONNOUSERSITE=1 PIP_DISABLE_PIP_VERSION_CHECK=1 .venv/bin/python -m pip install $(PIP_FLAGS) -e packages/api
	.venv/bin/uvicorn stratmaster_api.app:create_app --factory --reload --host 127.0.0.1 --port 8080

research-mcp.run:
	[ -d .venv ] || python -m venv .venv
	PYTHONNOUSERSITE=1 PIP_DISABLE_PIP_VERSION_CHECK=1 .venv/bin/python -m pip install $(PIP_FLAGS) -e packages/mcp-servers/research-mcp
	.venv/bin/uvicorn research_mcp.app:create_app --factory --reload --host 127.0.0.1 --port 8081

expertise-mcp.run:
	[ -d .venv ] || python -m venv .venv
	PYTHONNOUSERSITE=1 PIP_DISABLE_PIP_VERSION_CHECK=1 .venv/bin/python -m pip install $(PIP_FLAGS) -e packages/mcp-servers/expertise-mcp -e packages/api
	cd packages/mcp-servers/expertise-mcp && PYTHONPATH=../../../packages/api/src:src python main.py

# Generate JSON schemas for Expert Council models
expertise-mcp.schemas:
	[ -d .venv ] || python -m venv .venv
	PYTHONNOUSERSITE=1 PIP_DISABLE_PIP_VERSION_CHECK=1 .venv/bin/python -m pip install $(PIP_FLAGS) -e packages/api
	PYTHONNOUSERSITE=1 .venv/bin/python packages/api/src/stratmaster_api/models/experts/generate_json_schemas.py

# Start expertise-mcp in Docker
experts.mcp.up:
	docker compose up -d expertise-mcp

api.docker:
	docker build -t stratmaster-api:dev ./packages/api && docker run --rm -p 8080:8080 stratmaster-api:dev

clean:
	rm -rf .venv

<<<<<<< HEAD
=======
# Remove macOS Finder junk and AppleDouble files safely
clean.macos:
	@echo "🧹 Cleaning macOS metadata (._*, .DS_Store, __MACOSX, etc.)"
	bash scripts/cleanup_appledouble.sh
	@echo "✅ macOS cleanup complete"

# -------------------------------
# Virtual environment management
# -------------------------------

# Common pip environment flags for reproducible, non-interactive installs
export PYTHONNOUSERSITE=1
export PIP_DISABLE_PIP_VERSION_CHECK=1
export PIP_NO_INPUT=1
export PIP_PROGRESS_BAR=on
export PIP_DEFAULT_TIMEOUT=60

# Reusable flags for pip network resilience and visibility
PIP_FLAGS=--retries 5 --timeout 60 --progress-bar on

# Offline controls
# Set SM_OFFLINE=1 to force offline installation using a local wheelhouse directory.
# Customize wheelhouse directory via WHEELHOUSE (default: wheels)
SM_OFFLINE ?= 0
WHEELHOUSE ?= wheels
export SM_OFFLINE
export WHEELHOUSE

# Create .venv with the best available Python (prefers 3.13/3.12, falls back to python3)
venv.create:
	@echo "🐍 Creating virtual environment at .venv (if missing)"
	@PY=$$(command -v python3.13 || command -v python3.12 || command -v python3 || command -v python); \
	  [ -n "$$PY" ] || { echo "❌ No suitable Python found in PATH"; exit 1; }; \
	  [ -d .venv ] || $$PY -m venv .venv; \
	  .venv/bin/python -V

# Ensure .venv exists and Python >= 3.11 as per pyproject
venv.ensure: venv.create
	@.venv/bin/python -c 'import sys; maj,min=sys.version_info[:2]; req=(3,11); print(f"Python {sys.version.split()[0]} (required >= {req[0]}.{req[1]})"); sys.exit(0 if (maj,min) >= req else 1)' \
	  || { echo "❌ Python in .venv is older than 3.11. Please recreate with Python 3.11+"; exit 1; };
	@echo "✅ Python version OK"

# Clean common metadata issues inside .venv that cause noisy pip warnings
venv.doctor: venv.ensure
	@echo "🩺 Inspecting and cleaning virtualenv"
	@echo "🧹 Removing AppleDouble (._*) and Finder files inside .venv"
	@find .venv -type f -name '._*' -print -delete || true
	@find .venv -type f -name '.DS_Store' -print -delete || true
	@echo "🔎 Listing dist-info/egg-info directories inside .venv (report only)"
	@find .venv -type d \( -name '*.dist-info' -o -name '*.egg-info' \) -maxdepth 7 -print | sed 's/^/info: /' || true
	@echo "✅ venv.doctor completed"

# Print venv info
venv.info: venv.ensure
	@echo "📦 Pip version:" && .venv/bin/pip -V || true
	@echo "📚 Top installed packages (trimmed):" && .venv/bin/pip list --format=columns | sed -n '1,20p' || true

# Install development environment (uses lockfile with hashes when available)
venv.sync.dev: venv.ensure
	@echo "📥 Syncing development dependencies"
	@if [ "$(SM_OFFLINE)" = "1" ]; then \
	  $(MAKE) venv.sync.offline.dev; \
	else \
	  if [ -f requirements-dev.lock ]; then \
	    echo "➡️  Using requirements-dev.lock with hashes"; \
	    .venv/bin/pip install $(PIP_FLAGS) --upgrade pip setuptools wheel; \
	    .venv/bin/pip install $(PIP_FLAGS) --require-hashes -r requirements-dev.lock || { echo "⚠️  Hash-based install failed, falling back to requirements-dev.txt"; .venv/bin/pip install $(PIP_FLAGS) -r requirements-dev.txt; }; \
	  else \
	    echo "➡️  Using requirements-dev.txt"; \
	    .venv/bin/pip install $(PIP_FLAGS) --upgrade pip setuptools wheel; \
	    .venv/bin/pip install $(PIP_FLAGS) -r requirements-dev.txt; \
	  fi; \
	  bash scripts/install_editable_packages.sh; \
	  .venv/bin/pip check || true; \
	  echo "✅ Development venv ready"; \
	fi

# Install production/runtime environment (prefer lockfile with hashes)
venv.sync.prod: venv.ensure
	@echo "📥 Syncing production/runtime dependencies"
	@if [ "$(SM_OFFLINE)" = "1" ]; then \
	  $(MAKE) venv.sync.offline.prod; \
	else \
	  if [ -f requirements.lock ]; then \
	    echo "➡️  Using requirements.lock with hashes"; \
	    .venv/bin/pip install $(PIP_FLAGS) --upgrade pip setuptools wheel; \
	    .venv/bin/pip install $(PIP_FLAGS) --require-hashes -r requirements.lock || { echo "⚠️  Hash-based install failed, falling back to requirements.txt"; .venv/bin/pip install $(PIP_FLAGS) -r requirements.txt; }; \
	  else \
	    echo "➡️  Using requirements.txt"; \
	    .venv/bin/pip install $(PIP_FLAGS) --upgrade pip setuptools wheel; \
	    .venv/bin/pip install $(PIP_FLAGS) -r requirements.txt; \
	  fi; \
	  echo "📦 Installing API package (editable, no deps)"; \
	  .venv/bin/pip install $(PIP_FLAGS) -e packages/api --no-deps; \
	  .venv/bin/pip check || true; \
	  echo "✅ Production/runtime venv ready"; \
	fi

# Exact sync using pip-tools' pip-sync to remove extras and enforce lock
venv.sync.dev.exact: venv.ensure
	@echo "📥 Exact sync (dev) using pip-sync"
	.venv/bin/pip install $(PIP_FLAGS) --upgrade pip setuptools wheel 'pip-tools~=7.5.0'
	@if [ -f requirements-dev.lock ]; then \
	  .venv/bin/pip-sync -q requirements-dev.lock; \
	else \
	  .venv/bin/pip-sync -q requirements-dev.txt; \
	fi
	@bash scripts/install_editable_packages.sh || true
	@.venv/bin/pip check || true
	@echo "✅ Exact development sync complete"

venv.sync.prod.exact: venv.ensure
	@echo "📥 Exact sync (prod) using pip-sync"
	.venv/bin/pip install $(PIP_FLAGS) --upgrade pip setuptools wheel 'pip-tools~=7.5.0'
	@if [ -f requirements.lock ]; then \
	  .venv/bin/pip-sync -q requirements.lock; \
	else \
	  .venv/bin/pip-sync -q requirements.txt; \
	fi
	@echo "📦 Installing API package (editable, no deps)"
	@.venv/bin/pip install -e packages/api --no-deps
	@.venv/bin/pip check || true
	@echo "✅ Exact production/runtime sync complete"

# Remote setup alias (same as production sync)
venv.sync.remote: venv.sync.prod
	@echo "🌐 Remote venv synchronized (runtime)"

# --------------------------------
# Offline wheelhouse and installs
# --------------------------------

wheelhouse.clean:
	rm -rf $(WHEELHOUSE)

# Build a wheelhouse for development (includes runtime via -r requirements.txt)
wheelhouse.build.dev: venv.ensure
	@echo "📦 Building wheelhouse (dev) in $(WHEELHOUSE)"
	mkdir -p $(WHEELHOUSE)
	@if [ -f requirements-dev.lock ]; then \
	  echo "➡️  Downloading wheels from requirements-dev.lock"; \
	  .venv/bin/pip download $(PIP_FLAGS) --only-binary=:all: -d $(WHEELHOUSE) -r requirements-dev.lock || { echo "⚠️  Strict wheel-only download failed; retrying without only-binary"; .venv/bin/pip download $(PIP_FLAGS) -d $(WHEELHOUSE) -r requirements-dev.lock; }; \
	else \
	  echo "➡️  Downloading wheels from requirements-dev.txt"; \
	  .venv/bin/pip download $(PIP_FLAGS) --only-binary=:all: -d $(WHEELHOUSE) -r requirements-dev.txt || { echo "⚠️  Strict wheel-only download failed; retrying without only-binary"; .venv/bin/pip download $(PIP_FLAGS) -d $(WHEELHOUSE) -r requirements-dev.txt; }; \
	fi
	@echo "✅ Wheelhouse (dev) ready at $(WHEELHOUSE)"

# Build a wheelhouse for production/runtime
wheelhouse.build.prod: venv.ensure
	@echo "📦 Building wheelhouse (prod) in $(WHEELHOUSE)"
	mkdir -p $(WHEELHOUSE)
	@if [ -f requirements.lock ]; then \
	  echo "➡️  Downloading wheels from requirements.lock"; \
	  .venv/bin/pip download $(PIP_FLAGS) --only-binary=:all: -d $(WHEELHOUSE) -r requirements.lock || { echo "⚠️  Strict wheel-only download failed; retrying without only-binary"; .venv/bin/pip download $(PIP_FLAGS) -d $(WHEELHOUSE) -r requirements.lock; }; \
	else \
	  echo "➡️  Downloading wheels from requirements.txt"; \
	  .venv/bin/pip download $(PIP_FLAGS) --only-binary=:all: -d $(WHEELHOUSE) -r requirements.txt || { echo "⚠️  Strict wheel-only download failed; retrying without only-binary"; .venv/bin/pip download $(PIP_FLAGS) -d $(WHEELHOUSE) -r requirements.txt; }; \
	fi
	@echo "✅ Wheelhouse (prod) ready at $(WHEELHOUSE)"

# Cross-platform wheelhouse for Linux (use on macOS to prepare for remote Linux agents)
# Requires pip>=23 to support --platform/--abi flags
wheelhouse.build.linux: venv.ensure
	@echo "🐧 Building Linux wheelhouse in $(WHEELHOUSE) (Python 3.13, manylinux2014_x86_64)"
	mkdir -p $(WHEELHOUSE)
	PLATFORM_FLAGS="--platform manylinux2014_x86_64 --implementation cp --python-version 313 --abi cp313"; \
	if [ -f requirements.lock ]; then \
	  .venv/bin/pip download $(PIP_FLAGS) $$PLATFORM_FLAGS --only-binary=:all: -d $(WHEELHOUSE) -r requirements.lock; \
	else \
	  .venv/bin/pip download $(PIP_FLAGS) $$PLATFORM_FLAGS --only-binary=:all: -d $(WHEELHOUSE) -r requirements.txt; \
	fi
	@echo "✅ Linux wheelhouse ready at $(WHEELHOUSE)"

# Offline dev install using local wheelhouse
venv.sync.offline.dev: venv.ensure
	@echo "📴 Offline install (dev) from $(WHEELHOUSE)"
	@if [ ! -d "$(WHEELHOUSE)" ]; then echo "❌ Wheelhouse '$(WHEELHOUSE)' not found. Run 'make wheelhouse.build.dev' (or wheelhouse.build.linux) first."; exit 1; fi
	@if [ -f requirements-dev.lock ]; then \
	  .venv/bin/pip install --no-index --find-links $(WHEELHOUSE) --require-hashes -r requirements-dev.lock || .venv/bin/pip install --no-index --find-links $(WHEELHOUSE) -r requirements-dev.lock; \
	else \
	  .venv/bin/pip install --no-index --find-links $(WHEELHOUSE) -r requirements-dev.txt; \
	fi
	@bash scripts/install_editable_packages.sh || true
	@.venv/bin/pip check || true
	@echo "✅ Offline development venv ready"

# Offline prod install using local wheelhouse
venv.sync.offline.prod: venv.ensure
	@echo "📴 Offline install (prod) from $(WHEELHOUSE)"
	@if [ ! -d "$(WHEELHOUSE)" ]; then echo "❌ Wheelhouse '$(WHEELHOUSE)' not found. Run 'make wheelhouse.build.prod' (or wheelhouse.build.linux) first."; exit 1; fi
	@if [ -f requirements.lock ]; then \
	  .venv/bin/pip install --no-index --find-links $(WHEELHOUSE) --require-hashes -r requirements.lock || .venv/bin/pip install --no-index --find-links $(WHEELHOUSE) -r requirements.lock; \
	else \
	  .venv/bin/pip install --no-index --find-links $(WHEELHOUSE) -r requirements.txt; \
	fi
	@echo "📦 Installing API package (editable, no deps)"
	@.venv/bin/pip install -e packages/api --no-deps
	@.venv/bin/pip check || true
	@echo "✅ Offline production/runtime venv ready"

# Remove and fully recreate venvs
venv.clean:
	rm -rf .venv

venv.recreate.dev: venv.clean venv.sync.dev venv.info

venv.recreate.prod: venv.clean venv.sync.prod venv.info

>>>>>>> 9ebce7a2
test:
	[ -d .venv ] || python3 -m venv .venv
	PYTHONNOUSERSITE=1 PIP_DISABLE_PIP_VERSION_CHECK=1 .venv/bin/python -m pip install -e packages/api -e packages/mcp-servers/research-mcp -e packages/mcp-servers/expertise-mcp pytest
	PYTHONNOUSERSITE=1 .venv/bin/python -m pytest -q

precommit-install:
	[ -d .venv ] || python3 -m venv .venv
	PYTHONNOUSERSITE=1 PIP_DISABLE_PIP_VERSION_CHECK=1 .venv/bin/python -m pip install pre-commit
	.venv/bin/pre-commit install
	.venv/bin/pre-commit install --hook-type pre-push

precommit:
	. .venv/bin/activate && pre-commit run --all-files

# Quick local lint check (requires ruff and black to be installed)
lint:
	.venv/bin/ruff check .
	
# Auto-format code (requires ruff and black to be installed)
format:
	.venv/bin/ruff check --fix .
	.venv/bin/black .

bootstrap:
	@echo "🚀 StratMaster Bootstrap"
	[ -d .venv ] || python3 -m venv .venv
	@echo "📦 Installing core dependencies..."
	PYTHONNOUSERSITE=1 PIP_DISABLE_PIP_VERSION_CHECK=1 .venv/bin/python -m pip install $(PIP_FLAGS) --upgrade pip
	PYTHONNOUSERSITE=1 PIP_DISABLE_PIP_VERSION_CHECK=1 .venv/bin/python -m pip install $(PIP_FLAGS) pydantic fastapi uvicorn pytest
	PYTHONNOUSERSITE=1 PIP_DISABLE_PIP_VERSION_CHECK=1 .venv/bin/python -m pip install $(PIP_FLAGS) -e packages/api
	@echo "✅ Bootstrap completed. Run 'make setup' for full integrated setup."

# Enhanced bootstrap with integrated setup (registers deps, downloads assets, upgrades)
bootstrap-full:
	$(MAKE) bootstrap
	.venv/bin/python scripts/integrated_setup.py setup --required-only

# Developer convenience target to run tests without pip (uses local sources)
test-fast:
        PYTHONPATH=packages/api/src:packages/mcp-servers/research-mcp/src python3 -m pytest -q

index.colbert:
        PYTHONPATH=packages/retrieval/src/colbert/src python -m colbert.index build --config configs/retrieval/colbert.yaml

index.splade:
        PYTHONPATH=packages/retrieval/src/splade/src python -m splade.index build --config configs/retrieval/splade.yaml

# Run tests in Docker to avoid local Python/Conda interference
test-docker:
	docker run --rm -t \
		-v $(PWD):/work \
		-w /work \
		python:3.13-slim bash -lc "python -m venv .venv && . .venv/bin/activate && pip install -e packages/api -e packages/mcp-servers/research-mcp pytest && pytest -q"

# Generate lock files with pinned, hashed dependencies from requirements*.txt
lock:
	[ -d .venv ] || python3 -m venv .venv
	. .venv/bin/activate && pip install --upgrade pip && pip install 'pip-tools~=7.5.0'
	. .venv/bin/activate && pip-compile --generate-hashes --resolver=backtracking -o requirements.lock requirements.txt
	. .venv/bin/activate && pip-compile --generate-hashes --resolver=backtracking -o requirements-dev.lock requirements-dev.txt

# Lock variants that include unsafe pins (pip, setuptools, wheel)
lock-allow-unsafe:
	[ -d .venv ] || python3 -m venv .venv
	. .venv/bin/activate && pip install --upgrade pip && pip install 'pip-tools~=7.5.0'
	. .venv/bin/activate && pip-compile --generate-hashes --resolver=backtracking --allow-unsafe -o requirements.lock requirements.txt
	. .venv/bin/activate && pip-compile --generate-hashes --resolver=backtracking --allow-unsafe -o requirements-dev.lock requirements-dev.txt

# Upgrade to latest allowed versions and refresh lock files
lock-upgrade:
	[ -d .venv ] || python3 -m venv .venv
	. .venv/bin/activate && pip install --upgrade pip && pip install 'pip-tools~=7.5.0'
	. .venv/bin/activate && pip-compile --upgrade --generate-hashes --resolver=backtracking -o requirements.lock requirements.txt
	. .venv/bin/activate && pip-compile --upgrade --generate-hashes --resolver=backtracking -o requirements-dev.lock requirements-dev.txt

lock-upgrade-allow-unsafe:
	[ -d .venv ] || python3 -m venv .venv
	. .venv/bin/activate && pip install --upgrade pip && pip install 'pip-tools~=7.5.0'
	. .venv/bin/activate && pip-compile --upgrade --generate-hashes --resolver=backtracking --allow-unsafe -o requirements.lock requirements.txt
	. .venv/bin/activate && pip-compile --upgrade --generate-hashes --resolver=backtracking --allow-unsafe -o requirements-dev.lock requirements-dev.txt

# Monitoring and telemetry services
.PHONY: monitoring.up monitoring.down monitoring.status telemetry.up collaboration.up ml.up

# Start monitoring services (telemetry and analytics)
monitoring.up:
	@echo "🚀 Starting monitoring services (telemetry, analytics)"
	docker compose up -d prometheus grafana
	@echo "✅ Grafana available at: http://localhost:3001 (admin/admin)"
	@echo "✅ Prometheus available at: http://localhost:9090"

# Start full monitoring stack including collaboration and ML
monitoring.full:
	@echo "🚀 Starting full monitoring stack"
	docker compose --profile collaboration --profile ml up -d
	@echo "✅ Real-time collaboration available at: ws://localhost:8084/ws"
	@echo "✅ Constitutional ML API available at: http://localhost:8085"

# Stop monitoring services
monitoring.down:
	@echo "🛑 Stopping monitoring services"
	docker compose stop prometheus grafana constitutional-bert collaboration-ws

# Check monitoring service status
monitoring.status:
	@echo "📊 Monitoring Service Status"
	@echo "========================"
	@docker compose ps prometheus grafana constitutional-bert collaboration-ws 2>/dev/null || echo "No monitoring services running"

# Start only telemetry services
telemetry.up:
	@echo "📊 Starting telemetry services"
	docker compose up -d prometheus grafana

# Start only collaboration services  
collaboration.up:
	@echo "🤝 Starting collaboration services"
	docker compose --profile collaboration up -d collaboration-ws

# Development monitoring stack (alias for monitoring.up)
dev.monitoring: monitoring.up
	@echo "🔧 Development monitoring ready"

# Start only ML services
ml.up:
	@echo "🧠 Starting ML services"
	docker compose --profile ml up -d constitutional-bert

# Development helpers for monitoring stack
dev.monitoring: dev.up monitoring.up
	@echo "🎉 Full development environment with monitoring features ready!"
	@echo ""
	@echo "Available services:"
	@echo "  - API: http://localhost:8080"
	@echo "  - API Docs: http://localhost:8080/docs"  
	@echo "  - Grafana: http://localhost:3001 (admin/admin)"
	@echo "  - Prometheus: http://localhost:9090"
	@echo "  - Langfuse: http://localhost:3000"
	@echo ""

# Easy setup command for non-power-users
setup: 
	@echo "🚀 Setting up StratMaster for local development"
	@echo "This will run the user-friendly setup script..."
	./setup.sh

# Health check for all services
health-check:
	@echo "🏥 Checking service health..."
	@echo "API Health:"
	@curl -f http://localhost:8080/healthz 2>/dev/null || echo "  ❌ API not responding"
	@echo ""
	@echo "Grafana Health:"
	@curl -f http://localhost:3001/api/health 2>/dev/null || echo "  ❌ Grafana not responding" 
	@echo ""
	@echo "Prometheus Health:"
	@curl -f http://localhost:9090/-/healthy 2>/dev/null || echo "  ❌ Prometheus not responding"

# Asset Management System - Cryptographically verified downloads
assets.plan:
	@echo "📋 Planning asset downloads..."
	python scripts/assets_pull.py plan

assets.pull:
	@echo "📥 Downloading all assets..."
	python scripts/assets_pull.py pull --all

assets.required:
	@echo "📦 Downloading required assets only..."
	python scripts/assets_pull.py pull --required-only

assets.verify:
	@echo "🔍 Verifying downloaded assets..."
	python scripts/assets_pull.py verify

# Asset management dry run for testing
assets.plan.dry:
	@echo "🔍 Dry run: Asset download plan"
	python scripts/assets_pull.py --dry-run plan

assets.pull.dry:
	@echo "🔍 Dry run: Asset download simulation"  
	python scripts/assets_pull.py --dry-run pull --all

# Dependency Registry System - Scan and register all package dependencies
deps.register:
	@echo "📦 Registering package dependencies..."
	python scripts/register_dependencies.py register

deps.scan:
	@echo "🔍 Scanning package dependencies..."
	python scripts/register_dependencies.py scan

deps.validate:
	@echo "✅ Validating dependency registry..."
	python scripts/register_dependencies.py validate

# Integrated Setup System - Complete environment setup with chaining
setup:
	@echo "🚀 Running integrated setup (required assets only)..."
	python scripts/integrated_setup.py setup --required-only

setup.full:
	@echo "🚀 Running full integrated setup (all assets)..."
	python scripts/integrated_setup.py setup --full

setup.dry:
	@echo "🔍 Dry run: Integrated setup simulation"
	python scripts/integrated_setup.py setup --dry-run

setup.validate:
	@echo "✅ Validating complete environment..."
	python scripts/integrated_setup.py validate

# Safe Dependency Upgrade System
deps.check:
	@echo "🔍 Checking for dependency updates..."
	python scripts/dependency_upgrade.py check

deps.plan:
	@echo "📋 Planning dependency upgrades..."
	python scripts/dependency_upgrade.py plan --scope python

deps.upgrade.safe:
	@echo "🚀 Applying safe patch updates..."
	python scripts/dependency_upgrade.py upgrade --type patch

deps.upgrade:
	@echo "⚠️  Applying minor updates (requires manual review)..."
	python scripts/dependency_upgrade.py upgrade --type minor

# Dependency upgrade dry runs
deps.check.dry:
	@echo "🔍 Dry run: Dependency check"
	python scripts/dependency_upgrade.py --dry-run check

deps.upgrade.dry:
	@echo "🔍 Dry run: Dependency upgrade simulation"
	python scripts/dependency_upgrade.py --dry-run upgrade --type patch

# Security scanning and vulnerability assessment  
security.scan:
	@echo "🔒 Running comprehensive security scan..."
	@echo "Python Security (bandit):"
	@bandit -c .security.cfg -r packages/ || echo "  ⚠️  Bandit not installed: pip install bandit"
	@echo ""
	@echo "Dependency Vulnerabilities (pip-audit):"
	@pip-audit --desc || echo "  ⚠️  pip-audit not installed: pip install pip-audit"

security.install:
	@echo "🔒 Installing security scanning tools..."
	.venv/bin/python -m pip install bandit pip-audit safety detect-secrets

security.baseline:
	@echo "🔒 Creating security baseline..."
	@detect-secrets scan --baseline .secrets.baseline || echo "  ⚠️  detect-secrets not installed"

security.check:
	@echo "🔒 Quick security check..."
	@bandit -c .security.cfg -r packages/ -f json -o bandit-report.json || echo "  ⚠️  Bandit scan issues found"
	@echo "Security scan complete. Check bandit-report.json for details."

# Accessibility Enhancement System - WCAG 2.1 AA compliance
accessibility.scan:
	@echo "♿ Running accessibility audit..."
	.venv/bin/python scripts/accessibility_audit.py scan

accessibility.fix:
	@echo "🔧 Applying accessibility fixes..."
	.venv/bin/python scripts/accessibility_audit.py fix

accessibility.test:
	@echo "⌨️  Testing keyboard navigation..."
	.venv/bin/python scripts/accessibility_audit.py test-keyboard

# Accessibility dry runs
accessibility.scan.dry:
	@echo "🔍 Dry run: Accessibility scan"
	.venv/bin/python scripts/accessibility_audit.py --dry-run scan

accessibility.fix.dry:
	@echo "🔍 Dry run: Accessibility fixes"
	.venv/bin/python scripts/accessibility_audit.py --dry-run fix

# Advanced Testing Suite - Frontier-grade testing capabilities
test.advanced:
	@echo "🧪 Running advanced test suite..."
	.venv/bin/python scripts/advanced_testing.py all

test.property:
	@echo "🧪 Running property-based tests..."
	.venv/bin/python scripts/advanced_testing.py property-tests

test.contract:
	@echo "📋 Running API contract tests..."
	.venv/bin/python scripts/advanced_testing.py contract-tests

test.load:
	@echo "⚡ Running load tests..."
	.venv/bin/python scripts/advanced_testing.py load-test --duration 30

test.integration:
	@echo "🔗 Running integration tests..."
	.venv/bin/python scripts/advanced_testing.py integration-tests

# Advanced testing dry runs
test.advanced.dry:
	@echo "🔍 Dry run: Advanced testing suite"
	.venv/bin/python scripts/advanced_testing.py --dry-run all

test.load.dry:
	@echo "🔍 Dry run: Load testing"
	.venv/bin/python scripts/advanced_testing.py --dry-run load-test

# Backward compatibility aliases (deprecated - use monitoring.* targets)
# TODO: Remove in v0.2.0 
phase2.up: monitoring.up
	@echo "⚠️  'phase2.up' is deprecated. Use 'monitoring.up' instead."

phase2.down: monitoring.down  
	@echo "⚠️  'phase2.down' is deprecated. Use 'monitoring.down' instead."

phase2.status: monitoring.status
	@echo "⚠️  'phase2.status' is deprecated. Use 'monitoring.status' instead."

phase2.full: monitoring.full
	@echo "⚠️  'phase2.full' is deprecated. Use 'monitoring.full' instead."

dev.phase2: dev.monitoring
	@echo "⚠️  'dev.phase2' is deprecated. Use 'dev.monitoring' instead."

# Enhanced dependency management with network resilience
deps.install.robust:
	python3 scripts/robust_installer.py install --requirements requirements.txt

deps.install.robust.dev:
	python3 scripts/robust_installer.py install --requirements requirements-dev.txt

deps.cache.warmup:
	python3 scripts/robust_installer.py cache-warmup

deps.validate.environment:
	python3 scripts/robust_installer.py validate-environment

# System health monitoring
health.monitor:
	python3 scripts/system_health_monitor.py monitor --interval 60

health.check:
	python3 scripts/system_health_monitor.py check --all

health.check.services:
	python3 scripts/system_health_monitor.py check --services-only

health.check.deps:
	python3 scripts/system_health_monitor.py check --dependencies-only

health.check.resources:
	python3 scripts/system_health_monitor.py check --resources-only

health.report:
	python3 scripts/system_health_monitor.py report --format json --output health_report.json

health.report.text:
	python3 scripts/system_health_monitor.py report --format text

# Self-healing automation
heal.auto:
	python3 scripts/self_healing.py analyze --auto-heal

heal.analyze:
	python3 scripts/self_healing.py analyze --dry-run

heal.recover.service:
	python3 scripts/self_healing.py recover --service $(SERVICE)

heal.recover.deps:
	python3 scripts/self_healing.py recover --dependencies

heal.recover.env:
	python3 scripts/self_healing.py recover --environment

heal.cleanup:
	python3 scripts/self_healing.py recover --cleanup

heal.rollback:
	python3 scripts/self_healing.py rollback --to-last-known-good

heal.rollback.snapshot:
	python3 scripts/self_healing.py rollback --snapshot-id $(SNAPSHOT_ID)

heal.validate:
	python3 scripts/self_healing.py validate-and-heal

system.snapshot:
	python3 scripts/self_healing.py snapshot

# Enhanced bootstrap with network resilience
bootstrap.robust: bootstrap-with-fallback

bootstrap-with-fallback:
	@echo "🚀 StratMaster Robust Bootstrap"
	[ -d .venv ] || python3 -m venv .venv
	@echo "📦 Installing core dependencies with network resilience..."
	python3 scripts/robust_installer.py install --package "pip>=20.0.0"
	python3 scripts/robust_installer.py install --package "pydantic>=2.0.0"
	python3 scripts/robust_installer.py install --package "fastapi>=0.100.0"
	python3 scripts/robust_installer.py install --package "uvicorn[standard]"
	python3 scripts/robust_installer.py install --package "pytest"
	@echo "📦 Installing StratMaster API..."
	PYTHONNOUSERSITE=1 PIP_DISABLE_PIP_VERSION_CHECK=1 .venv/bin/python -m pip install -e packages/api --timeout=300
	@echo "🔧 Installing development tools..."
	python3 scripts/robust_installer.py install --requirements requirements-dev.txt || echo "⚠️  Some dev dependencies failed, continuing..."
	@echo "✅ Robust bootstrap completed"<|MERGE_RESOLUTION|>--- conflicted
+++ resolved
@@ -1,15 +1,12 @@
-.PHONY: api.run api.docker build clean test precommit-install precommit bootstrap bootstrap-full dev.up dev.down dev.logs lock lock-upgrade \
+.PHONY: api.run api.docker build clean clean.macos test precommit-install precommit bootstrap bootstrap-full dev.up dev.down dev.logs lock lock-upgrade \
         index.colbert index.splade lint format expertise-mcp.run expertise-mcp.schemas experts.mcp.up \
         monitoring.up monitoring.down monitoring.full monitoring.status telemetry.up collaboration.up ml.up dev.monitoring setup health-check \
 	assets.plan assets.pull assets.verify assets.required assets.plan.dry assets.pull.dry \
         deps.check deps.plan deps.upgrade deps.upgrade.safe deps.register deps.scan deps.validate deps.install.robust \
-        setup setup.full setup.dry setup.validate \
+	setup setup.full setup.dry setup.validate \
         security.scan security.install security.baseline security.check \
         accessibility.scan accessibility.fix accessibility.test \
         test.advanced test.property test.contract test.load test.integration \
-<<<<<<< HEAD
-        health.monitor health.check health.report heal.auto heal.analyze heal.recover heal.rollback system.snapshot
-=======
 	health.monitor health.check health.report heal.auto heal.analyze heal.recover heal.rollback system.snapshot \
 	venv.create venv.ensure venv.info venv.clean venv.doctor venv.recreate.dev venv.recreate.prod \
 	venv.sync.dev venv.sync.prod venv.sync.dev.exact venv.sync.prod.exact venv.sync.remote \
@@ -42,7 +39,6 @@
 
 issuesuite.summary: issuesuite.install
 	@. .venv/bin/activate && ISSUES_SUITE_MOCK=1 issuesuite summary --config issue_suite.config.yaml
->>>>>>> 9ebce7a2
 
 dev.up:
 	docker compose up -d
@@ -84,8 +80,6 @@
 clean:
 	rm -rf .venv
 
-<<<<<<< HEAD
-=======
 # Remove macOS Finder junk and AppleDouble files safely
 clean.macos:
 	@echo "🧹 Cleaning macOS metadata (._*, .DS_Store, __MACOSX, etc.)"
@@ -295,7 +289,6 @@
 
 venv.recreate.prod: venv.clean venv.sync.prod venv.info
 
->>>>>>> 9ebce7a2
 test:
 	[ -d .venv ] || python3 -m venv .venv
 	PYTHONNOUSERSITE=1 PIP_DISABLE_PIP_VERSION_CHECK=1 .venv/bin/python -m pip install -e packages/api -e packages/mcp-servers/research-mcp -e packages/mcp-servers/expertise-mcp pytest
@@ -313,7 +306,7 @@
 # Quick local lint check (requires ruff and black to be installed)
 lint:
 	.venv/bin/ruff check .
-	
+
 # Auto-format code (requires ruff and black to be installed)
 format:
 	.venv/bin/ruff check --fix .
@@ -410,7 +403,7 @@
 	@echo "📊 Starting telemetry services"
 	docker compose up -d prometheus grafana
 
-# Start only collaboration services  
+# Start only collaboration services
 collaboration.up:
 	@echo "🤝 Starting collaboration services"
 	docker compose --profile collaboration up -d collaboration-ws
@@ -430,14 +423,14 @@
 	@echo ""
 	@echo "Available services:"
 	@echo "  - API: http://localhost:8080"
-	@echo "  - API Docs: http://localhost:8080/docs"  
+	@echo "  - API Docs: http://localhost:8080/docs"
 	@echo "  - Grafana: http://localhost:3001 (admin/admin)"
 	@echo "  - Prometheus: http://localhost:9090"
 	@echo "  - Langfuse: http://localhost:3000"
 	@echo ""
 
 # Easy setup command for non-power-users
-setup: 
+setup:
 	@echo "🚀 Setting up StratMaster for local development"
 	@echo "This will run the user-friendly setup script..."
 	./setup.sh
@@ -449,7 +442,7 @@
 	@curl -f http://localhost:8080/healthz 2>/dev/null || echo "  ❌ API not responding"
 	@echo ""
 	@echo "Grafana Health:"
-	@curl -f http://localhost:3001/api/health 2>/dev/null || echo "  ❌ Grafana not responding" 
+	@curl -f http://localhost:3001/api/health 2>/dev/null || echo "  ❌ Grafana not responding"
 	@echo ""
 	@echo "Prometheus Health:"
 	@curl -f http://localhost:9090/-/healthy 2>/dev/null || echo "  ❌ Prometheus not responding"
@@ -477,7 +470,7 @@
 	python scripts/assets_pull.py --dry-run plan
 
 assets.pull.dry:
-	@echo "🔍 Dry run: Asset download simulation"  
+	@echo "🔍 Dry run: Asset download simulation"
 	python scripts/assets_pull.py --dry-run pull --all
 
 # Dependency Registry System - Scan and register all package dependencies
@@ -536,7 +529,7 @@
 	@echo "🔍 Dry run: Dependency upgrade simulation"
 	python scripts/dependency_upgrade.py --dry-run upgrade --type patch
 
-# Security scanning and vulnerability assessment  
+# Security scanning and vulnerability assessment
 security.scan:
 	@echo "🔒 Running comprehensive security scan..."
 	@echo "Python Security (bandit):"
@@ -611,11 +604,11 @@
 	.venv/bin/python scripts/advanced_testing.py --dry-run load-test
 
 # Backward compatibility aliases (deprecated - use monitoring.* targets)
-# TODO: Remove in v0.2.0 
+# TODO: Remove in v0.2.0
 phase2.up: monitoring.up
 	@echo "⚠️  'phase2.up' is deprecated. Use 'monitoring.up' instead."
 
-phase2.down: monitoring.down  
+phase2.down: monitoring.down
 	@echo "⚠️  'phase2.down' is deprecated. Use 'monitoring.down' instead."
 
 phase2.status: monitoring.status
