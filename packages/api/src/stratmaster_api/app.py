--- conflicted
+++ resolved
@@ -346,12 +346,9 @@
         )
     schemas: dict[str, Any] = {}
     for json_file in sorted(schemas_path.glob("*.json")):
-<<<<<<< HEAD
-=======
         # Skip hidden files or macOS resource fork files
         if json_file.name.startswith('._') or json_file.name.startswith('.'):
             continue
->>>>>>> 89b02b09
         try:
             data = json.loads(json_file.read_text(encoding="utf-8"))
         except (JSONDecodeError, OSError) as e:  # pragma: no cover
