"""Orchestration helpers backing the public API surfaces."""

from __future__ import annotations

import importlib
import importlib.util
import logging
import os
from collections.abc import Callable, Iterable, Sequence
from datetime import UTC, datetime
from typing import Any, Protocol, cast
from uuid import uuid4

import httpx
from stratmaster_orchestrator import StrategyState, build_strategy_graph

from .models import (
    CEP,
    JTBD,
    Assumption,
    Claim,
    CommunityScore,
    CommunitySummary,
    DebateTrace,
    DebateTurn,
    DecisionBrief,
    EvidenceGrade,
    Experiment,
    ExperimentVariant,
    Forecast,
    ForecastInterval,
    GraphArtifacts,
    GraphEdge,
    GraphNode,
    GroundingSpan,
    Hypothesis,
    Metric,
    NarrativeChunk,
    RecommendationOutcome,
    RecommendationStatus,
    RetrievalRecord,
    RetrievalScore,
    Source,
    SourceType,
    WorkflowMetadata,
)

logger = logging.getLogger(__name__)

# Constants
_UNEXPECTED_RESPONSE = "Unexpected response payload"
DEFAULT_TIMEOUT = 10.0
DEFAULT_MAX_DEPTH = 1
DEFAULT_MAX_TOKENS = 256
DEFAULT_TOP_K = 5
DEFAULT_MAX_SOURCES = 3


def _utcnow() -> datetime:
    return datetime.now(tz=UTC)


class BaseMCPClient:
    """Base HTTP client for MCP servers with common functionality."""

    def __init__(
        self,
        env_url_key: str,
        default_url: str,
        base_url: str | None = None,
        timeout: float = DEFAULT_TIMEOUT,
    ) -> None:
        self.base_url = base_url or os.getenv(env_url_key, default_url)
        self.timeout = timeout

    def _post_json(self, endpoint: str, json_data: dict[str, Any]) -> dict[str, Any]:
        """Make a POST request and return validated JSON response."""
        resp = httpx.post(
            f"{self.base_url}{endpoint}",
            json=json_data,
            timeout=self.timeout,
        )
        resp.raise_for_status()
        data = resp.json()
        if not isinstance(data, dict):
            raise TypeError(_UNEXPECTED_RESPONSE)
        return data

    def _get_json(
        self,
        endpoint: str,
        params: dict[str, Any] | None = None,
    ) -> dict[str, Any]:
        """Make a GET request and return validated JSON response."""
        resp = httpx.get(
            f"{self.base_url}{endpoint}",
            params=params,
            timeout=self.timeout,
        )
        resp.raise_for_status()
        data = resp.json()
        if not isinstance(data, dict):
            raise TypeError(_UNEXPECTED_RESPONSE)
        return data


class ResearchMCPClient(BaseMCPClient):
    """Lightweight HTTP client for the research MCP server."""

    def __init__(
        self,
        base_url: str | None = None,
        timeout: float = DEFAULT_TIMEOUT,
    ) -> None:
        super().__init__(
            env_url_key="RESEARCH_MCP_URL",
            default_url="http://localhost:8081",
            base_url=base_url,
            timeout=timeout,
        )

    def metasearch(self, query: str, limit: int) -> dict[str, Any]:
        return self._post_json(
            "/tools/metasearch",
            {"tenant_id": "system", "query": query, "limit": limit},
        )

    def crawl(self, url: str) -> dict[str, Any]:
        return self._post_json(
            "/tools/crawl",
            {
                "tenant_id": "system",
                "spec": {"url": url, "max_depth": DEFAULT_MAX_DEPTH},
            },
        )


class KnowledgeMCPClient(BaseMCPClient):
    """HTTP client for the knowledge MCP server."""

    def __init__(
        self,
        base_url: str | None = None,
        timeout: float = DEFAULT_TIMEOUT,
    ) -> None:
        super().__init__(
            env_url_key="KNOWLEDGE_MCP_URL",
            default_url="http://localhost:8082",
            base_url=base_url,
            timeout=timeout,
        )

    def hybrid_query(
        self, tenant_id: str, query: str, top_k: int = DEFAULT_TOP_K
    ) -> dict[str, Any]:
        return self._post_json(
            "/tools/hybrid_query",
            {"tenant_id": tenant_id, "query": query, "top_k": top_k},
        )

    def community_summaries(self, tenant_id: str, limit: int = 3) -> dict[str, Any]:
        return self._get_json(
            "/resources/graph/community_summaries",
            {"tenant_id": tenant_id, "limit": limit},
        )


class RouterMCPClient(BaseMCPClient):
    """HTTP client for the router MCP server."""

    def __init__(
        self,
        base_url: str | None = None,
        timeout: float = DEFAULT_TIMEOUT,
    ) -> None:
        super().__init__(
            env_url_key="ROUTER_MCP_URL",
            default_url="http://localhost:8083",
            base_url=base_url,
            timeout=timeout,
        )

    def complete(
        self,
        tenant_id: str,
        prompt: str,
        max_tokens: int = DEFAULT_MAX_TOKENS,
        task: str = "reasoning",
    ) -> dict[str, Any]:
        return self._post_json(
            "/tools/complete",
            {
                "tenant_id": tenant_id,
                "prompt": prompt,
                "max_tokens": max_tokens,
                "task": task,
            },
        )

    def rerank(
        self,
        tenant_id: str,
        query: str,
        documents: list[dict[str, str]],
        top_k: int,
        task: str = "rerank",
    ) -> dict[str, Any]:
        return self._post_json(
            "/tools/rerank",
            {
                "tenant_id": tenant_id,
                "query": query,
                "documents": documents,
                "top_k": top_k,
                "task": task,
            },
        )


class EvalsMCPClient(BaseMCPClient):
    """HTTP client for the evals MCP server."""

    def __init__(
        self, base_url: str | None = None, timeout: float = DEFAULT_TIMEOUT
    ) -> None:
        super().__init__(
            env_url_key="EVALS_MCP_URL",
            default_url="http://localhost:8084",
            base_url=base_url,
            timeout=timeout,
        )

    def run(
        self, tenant_id: str, suite: str, thresholds: dict[str, float] | None = None
    ) -> dict[str, Any]:
        body: dict[str, Any] = {"tenant_id": tenant_id, "suite": suite}
        if thresholds:
            body["thresholds"] = thresholds
        return self._post_json("/tools/run", body)


class _SequentialPipeline:
    """Fallback pipeline executor when LangGraph is unavailable."""

    # Define a simple protocol for pipelines to satisfy type checking

    def __init__(
        self,
        *steps: Callable[[dict[str, Any]], dict[str, Any]],
    ) -> None:
        # store steps as a tuple for immutability and clear typing
        self.steps: tuple[Callable[[dict[str, Any]], dict[str, Any]], ...] = steps

    def invoke(self, state: dict[str, Any]) -> dict[str, Any]:
        current: dict[str, Any] = state
        for step in self.steps:
            current = step(current)
        return current


class Pipeline(Protocol):
    """Minimal interface for an executable pipeline used in this module."""

    def invoke(self, state: dict[str, Any]) -> dict[str, Any]: ...


class _GraphPipeline:
    """Wrapper around a compiled LangGraph pipeline with sequential fallback."""

    def __init__(self, compiled: Pipeline, fallback: _SequentialPipeline) -> None:
        self._compiled: Pipeline = compiled
        self._fallback: _SequentialPipeline = fallback

    def invoke(self, state: dict[str, Any]) -> dict[str, Any]:
        try:
            # compiled conforms to Pipeline, so invoke returns dict[str, Any]
            return self._compiled.invoke(state)
        except Exception as exc:  # pragma: no cover - protective fallback
            logger.warning(
                "LangGraph pipeline execution failed; using sequential fallback",
                exc_info=exc,
            )
            return self._fallback.invoke(state)


class OrchestratorService:
    """Best-effort orchestrator that leans on MCP services when reachable."""

    def __init__(
        self,
        research_client: ResearchMCPClient | None = None,
        knowledge_client: KnowledgeMCPClient | None = None,
        router_client: RouterMCPClient | None = None,
        evals_client: EvalsMCPClient | None = None,
    ) -> None:
        self.research_client = research_client or ResearchMCPClient()
        self.knowledge_client = knowledge_client or KnowledgeMCPClient()
        self.router_client = router_client or RouterMCPClient()
        self.evals_client = evals_client or EvalsMCPClient()
        self._pipeline: Pipeline = self._build_pipeline()
<<<<<<< HEAD
        self._strategy_graph = build_strategy_graph()
=======
        # Build strategy graph if orchestrator package is available; otherwise None
        self._strategy_graph = None
        try:
            if importlib.util.find_spec("stratmaster_orchestrator") is not None:
                mod = importlib.import_module("stratmaster_orchestrator")
                try:
                    build_graph = cast(Any, mod).build_strategy_graph  # type: ignore[attr-defined]
                except AttributeError:
                    build_graph = None
                if callable(build_graph):
                    self._strategy_graph = build_graph()
        except Exception as exc:  # pragma: no cover - setup guard
            logger.warning(
                "Strategy graph setup failed; falling back to local pipeline",
                exc_info=exc,
            )
>>>>>>> 89b02b09

    def _build_pipeline(self) -> Pipeline:
        # Lazy-import LangGraph to avoid hard dependency and import-order lint issues
        if importlib.util.find_spec("langgraph.graph") is None:
            return _SequentialPipeline(
                self._graph_research,
                self._graph_eval,
                self._graph_recommend,
            )
        fallback = _SequentialPipeline(
            self._graph_research,
            self._graph_eval,
            self._graph_recommend,
        )
        try:
            from langgraph.graph import END, StateGraph

            graph = StateGraph(dict)
            graph.add_node("research", self._graph_research)
            graph.add_node("eval", self._graph_eval)
            graph.add_node("recommend", self._graph_recommend)
            graph.set_entry_point("research")
            graph.add_edge("research", "eval")
            graph.add_edge("eval", "recommend")
            graph.add_edge("recommend", END)
            compiled = cast(Pipeline, graph.compile())
        except Exception as exc:  # pragma: no cover - setup guard
            logger.warning(
                "LangGraph pipeline setup failed; using sequential fallback",
                exc_info=exc,
            )
            return fallback
        return _GraphPipeline(compiled, fallback)

    # ------------------------------------------------------------------
    # Research planning/execution
    # ------------------------------------------------------------------
    def plan_research(
        self, query: str, _tenant_id: str, max_sources: int
    ) -> dict[str, Any]:
        sources = self._sources_from_metasearch(query, max_sources)
        tasks = [
            f"Validate insight: {src.title}" for src in sources[:DEFAULT_MAX_SOURCES]
        ] or [
            "Collect baseline market context",
            "Identify competitive moves",
            "Quantify demand signals",
        ]
        return {
            "plan_id": f"plan-{uuid4().hex[:8]}",
            "tasks": tasks,
            "sources": sources,
        }

    def run_research(self, plan_id: str, tenant_id: str) -> dict[str, Any]:
        return self._collect_research(plan_id=plan_id, tenant_id=tenant_id)

    def summarise_graph(
        self, _tenant_id: str, focus: str, limit: int
    ) -> dict[str, Any]:
        graph = GraphArtifacts(
            nodes=[
                GraphNode(id=f"{focus}-node", label=f"{focus.title()} Node", type=focus)
            ],
            edges=[
                GraphEdge(
                    source=f"{focus}-node",
                    target="brand",
                    relation="related_to",
                )
            ],
            communities=[CommunityScore(community_id="c1", score=0.75)],
            community_summaries=[
                CommunitySummary(
                    community_id="c1",
                    summary=f"Summary for focus {focus}",
                    key_entities=[focus, "brand"],
                )
            ],
            narrative_chunks=[
                NarrativeChunk(
                    id="chunk-focus",
                    text=f"Narrative for {focus}",
                    supporting_claims=["claim-1"],
                )
            ],
        )
        summaries = [f"Top insight {i} for {focus}" for i in range(1, limit + 1)]
        return {"summaries": summaries, "artifacts": graph}

    def run_debate(
        self,
        _tenant_id: str,
        _hypothesis_id: str | None,
        _claim_ids: list[str] | None,
        max_turns: int,
    ) -> dict[str, Any]:
        # alias to preserve variable names used previously
        turns = [
            DebateTurn(
                agent="agent-1",
                role="Researcher",
                content="We collected evidence.",
            ),
            DebateTurn(
                agent="agent-2",
                role="Adversary",
                content="I question the assumption.",
            ),
        ][:max_turns]
        trace = DebateTrace(turns=turns, verdict="Needs further validation")
        return {"debate_id": f"deb-{uuid4().hex[:8]}", "debate": trace}

    def _collect_research(self, plan_id: str, tenant_id: str) -> dict[str, Any]:
        metasearch_sources = self._sources_from_metasearch(
            plan_id or tenant_id, DEFAULT_MAX_SOURCES
        )
        knowledge_hits = self._knowledge_hits(
            tenant_id, plan_id or tenant_id, DEFAULT_MAX_SOURCES
        )
        claims = [
            Claim(
                id="claim-1",
                statement=(
                    f"Key insight: {metasearch_sources[0].title}"
                    if metasearch_sources
                    else "Market shows stable demand"
                ),
                evidence_grade=EvidenceGrade.MODERATE,
                provenance_ids=["prov-1"],
            )
        ]
        assumptions = [
            Assumption(
                id="assumption-1",
                statement="Demand outlook remains positive",
                confidence=0.7,
                provenance_ids=["prov-1"],
            )
        ]
        hypotheses = [
            Hypothesis(
                id="hyp-1",
                description="Investing in premium positioning increases conversion",
                supporting_claims=["claim-1"],
                contradicting_claims=[],
            )
        ]
        retrieval_candidates = list(
            self._retrieval_records_from_sources(metasearch_sources[:1])
        ) + self._retrieval_records_from_knowledge_hits(knowledge_hits)
        retrieval = retrieval_candidates or [
            RetrievalRecord(
                document_id="doc-1",
                scores=RetrievalScore(dense_score=0.82, hybrid_score=0.88),
                grounding_spans=[
                    GroundingSpan(
                        source_id="src-1",
                        chunk_hash="hash-1",
                        start_char=0,
                        end_char=120,
                    )
                ],
                chunk_hash="hash-1",
                provenance_id="prov-1",
            )
        ]
        graph = self._graph_from_knowledge_summaries(
            tenant_id, fallback_claims=["claim-1"]
        )
        retrieval = self._rerank_records(
            tenant_id=tenant_id,
            query=plan_id or tenant_id,
            records=retrieval,
            max_results=5,
        )
        return {
            "run_id": f"run-{uuid4().hex[:8]}",
            "claims": claims,
            "assumptions": assumptions,
            "hypotheses": hypotheses,
            "retrieval": retrieval,
            "artifacts": graph,
        }

    def _graph_research(self, state: dict[str, Any]) -> dict[str, Any]:
        plan_id = state.get("plan_id") or f"plan-{uuid4().hex[:8]}"
        state["plan_id"] = plan_id
        state["research"] = self._collect_research(
            plan_id=plan_id, tenant_id=state["tenant_id"]
        )
        self._record_stage(state, "research")
        return state

    def _graph_eval(self, state: dict[str, Any]) -> dict[str, Any]:
        suite = state.get("evaluation_suite", "rag")
        state["evaluation"] = self.run_eval(state["tenant_id"], suite)
        self._record_stage(state, "eval")
        return state

    def _graph_recommend(self, state: dict[str, Any]) -> dict[str, Any]:
        outcome = self._compose_recommendation(
            tenant_id=state["tenant_id"],
            cep_id=state.get("cep_id", "cep-unknown"),
            jtbd_ids=state.get("jtbd_ids", []),
            risk_tolerance=state.get("risk_tolerance", "medium"),
            research=state.get("research"),
            evaluation=state.get("evaluation"),
        )
        state["recommendation"] = outcome
        self._record_stage(state, "recommend")
        return state

    def generate_recommendation(
        self, tenant_id: str, cep_id: str, jtbd_ids: list[str], risk_tolerance: str
    ) -> RecommendationOutcome:
<<<<<<< HEAD
        workflow = WorkflowMetadata(workflow_id=f"wf-{uuid4().hex[:6]}", tenant_id=tenant_id)
        initial_state = StrategyState(
=======
        # If strategy graph is unavailable, compose directly using local helpers
        if self._strategy_graph is None:
            eval_summary = self.run_eval(tenant_id=tenant_id, suite="rag")
            return self._compose_recommendation(
                tenant_id=tenant_id,
                cep_id=cep_id,
                jtbd_ids=jtbd_ids,
                risk_tolerance=risk_tolerance,
                research=None,
                evaluation=eval_summary,
            )

        workflow = WorkflowMetadata(
            workflow_id=f"wf-{uuid4().hex[:6]}", tenant_id=tenant_id
        )
        try:
            mod = importlib.import_module("stratmaster_orchestrator")
            strategy_state_cls = cast(Any, mod).StrategyState  # type: ignore[attr-defined]
        except Exception:
            # Fallback if orchestrator became unavailable between init and runtime
            eval_summary = self.run_eval(tenant_id=tenant_id, suite="rag")
            return self._compose_recommendation(
                tenant_id=tenant_id,
                cep_id=cep_id,
                jtbd_ids=jtbd_ids,
                risk_tolerance=risk_tolerance,
                research=None,
                evaluation=eval_summary,
            )
        initial_state = strategy_state_cls(
>>>>>>> 89b02b09
            tenant_id=tenant_id,
            query=f"{cep_id} {risk_tolerance} strategy",
            workflow=workflow,
        )
        result = self._strategy_graph(initial_state)
        outcome = result.outcome
        eval_summary = self.run_eval(tenant_id=tenant_id, suite="rag")
        if not eval_summary.get("passed", True):
            outcome.status = RecommendationStatus.FAILED
            if "evaluation_thresholds" not in outcome.failure_reasons:
                outcome.failure_reasons.append("evaluation_thresholds")
            outcome.metrics.update(eval_summary.get("metrics", {}))
            outcome.metrics["evaluation_passed"] = 0.0
            if outcome.decision_brief is not None:
                outcome.decision_brief.recommendation = (
                    "Evaluation thresholds not met. Additional research required."
                )
        else:
            if outcome.decision_brief is not None:
                self._generate_ai_recommendation(
                    tenant_id=tenant_id,
                    claims=list(result.state.claims),
                    assumptions=list(result.state.assumptions),
                    risk_tolerance=risk_tolerance,
                    decision=outcome.decision_brief,
                )
            outcome.metrics.setdefault("evaluation_passed", 1.0)
        return outcome

    def query_retrieval(
        self, tenant_id: str, query: str, top_k: int
    ) -> list[RetrievalRecord]:
        records = [
            RetrievalRecord(
                document_id=f"doc-{i}",
                scores=RetrievalScore(
                    dense_score=0.7 + i * 0.02,
                    sparse_score=0.65 + i * 0.01,
                    hybrid_score=0.75 + i * 0.015,
                ),
                grounding_spans=[],
                chunk_hash=f"hash-{i}",
                provenance_id="prov-1",
            )
            for i in range(1, min(top_k, 3) + 1)
        ]
        return self._rerank_records(
            tenant_id=tenant_id, query=query, records=records, max_results=top_k
        )

    def run_eval(self, tenant_id: str, suite: str) -> dict[str, Any]:
        try:
            payload = self.evals_client.run(tenant_id=tenant_id, suite=suite)
            return payload
        except (httpx.HTTPError, ValueError, TypeError):
            metrics = {"ragas_score": 0.82, "factscore": 0.78}
            passed = all(value >= 0.7 for value in metrics.values())
            return {
                "run_id": f"eval-{uuid4().hex[:8]}",
                "passed": passed,
                "metrics": metrics,
            }

    def create_experiment(self, tenant_id: str, payload: dict[str, Any]) -> str:
        # alias for compatibility with previous underscore-prefixed params
        _tenant_id = tenant_id
        _payload = payload
        return f"exp-{uuid4().hex[:8]}"

    def create_forecast(
        self, tenant_id: str, metric_id: str, horizon_days: int
    ) -> Forecast:
        _tenant_id = tenant_id
        metric = Metric(id=metric_id, name="Metric", definition="Synthetic")
        return Forecast(
            id=f"forecast-{uuid4().hex[:8]}",
            metric=metric,
            point_estimate=1.0,
            intervals=[
                ForecastInterval(confidence=50, lower=0.9, upper=1.1),
                ForecastInterval(confidence=90, lower=0.8, upper=1.2),
            ],
            horizon_days=horizon_days,
        )

    # ------------------------------------------------------------------
    # Internal helpers
    # ------------------------------------------------------------------
    def _sources_from_metasearch(self, query: str, max_sources: int) -> list[Source]:
        try:
            payload = self.research_client.metasearch(query=query, limit=max_sources)
        except (httpx.HTTPError, ValueError, TypeError):
            return [self._synthetic_source(i) for i in range(1, max_sources + 1)]

        results = payload.get("results", [])
        sources: list[Source] = []
        for idx, item in enumerate(results, start=1):
            url = item.get("url") or item.get("link") or f"https://example.com/{idx}"
            title = item.get("title") or f"Result {idx}"
            sources.append(
                Source(
                    id=f"src-{idx}",
                    type=SourceType.WEB,
                    title=title,
                    url=url,
                    language="en",
                    tags=["metasearch"],
                )
            )
        if len(sources) < max_sources:
            sources.extend(
                self._synthetic_source(len(sources) + i)
                for i in range(1, max_sources - len(sources) + 1)
            )
        return sources[:max_sources]

    def _retrieval_records_from_sources(
        self, sources: Iterable[Source]
    ) -> list[RetrievalRecord]:
        records: list[RetrievalRecord] = []
        for src in sources:
            try:
                crawl = self.research_client.crawl(src.url)
            # nosec B112 - network crawl failures are non-fatal; skip and continue
            except (httpx.HTTPError, ValueError, TypeError) as exc:
                logger.warning("research crawl failed; skipping source", exc_info=exc)
                continue
            content = crawl.get("content", "")
            sha256 = crawl.get("sha256", uuid4().hex)
            records.append(
                RetrievalRecord(
                    document_id=src.id,
                    scores=RetrievalScore(hybrid_score=0.85),
                    grounding_spans=[
                        GroundingSpan(
                            source_id=src.id,
                            chunk_hash=sha256,
                            start_char=0,
                            end_char=min(240, len(content)),
                        )
                    ],
                    chunk_hash=sha256,
                    provenance_id=crawl.get("cache_key", "prov-1"),
                )
            )
        return records

    def _knowledge_hits(
        self, tenant_id: str, query: str, top_k: int
    ) -> Sequence[dict[str, Any]]:
        try:
            payload = self.knowledge_client.hybrid_query(
                tenant_id=tenant_id, query=query, top_k=top_k
            )
        except (httpx.HTTPError, ValueError, TypeError):
            return []
        hits = cast(list[dict[str, Any]], payload.get("hits", []))
        return hits

    def _retrieval_records_from_knowledge_hits(
        self, hits: Sequence[dict[str, Any]]
    ) -> list[RetrievalRecord]:
        records: list[RetrievalRecord] = []
        for hit in hits:
            snippet = hit.get("snippet", "")
            doc_id = hit.get("document_id", uuid4().hex)
            chunk_hash = uuid4().hex
            records.append(
                RetrievalRecord(
                    document_id=doc_id,
                    scores=RetrievalScore(hybrid_score=float(hit.get("score", 0.0))),
                    grounding_spans=[
                        GroundingSpan(
                            source_id=doc_id,
                            chunk_hash=chunk_hash,
                            start_char=0,
                            end_char=min(240, len(snippet)),
                        )
                    ],
                    chunk_hash=chunk_hash,
                    provenance_id=hit.get("source_url", "prov-knowledge"),
                )
            )
        return records

    def _graph_from_knowledge_summaries(
        self, tenant_id: str, fallback_claims: list[str]
    ) -> GraphArtifacts:
        try:
            payload = self.knowledge_client.community_summaries(
                tenant_id=tenant_id, limit=3
            )
            summaries = payload.get("summaries", [])
        except (httpx.HTTPError, ValueError, TypeError):
            summaries = []

        if not summaries:
            return GraphArtifacts(
                nodes=[GraphNode(id="brand", label="Brand", type="entity")],
                edges=[],
                communities=[CommunityScore(community_id="c1", score=0.8)],
                community_summaries=[
                    CommunitySummary(
                        community_id="c1",
                        summary="Synthetic summary",
                        key_entities=["Brand"],
                    )
                ],
                narrative_chunks=[
                    NarrativeChunk(
                        id="chunk-1",
                        text="Narrative about brand strategy",
                        supporting_claims=fallback_claims,
                    )
                ],
            )

        nodes: list[GraphNode] = []
        edges: list[GraphEdge] = []
        community_scores: list[CommunityScore] = []
        community_summaries: list[CommunitySummary] = []
        narrative_chunks: list[NarrativeChunk] = []

        for summary in summaries:
            community_id = summary.get("community_id", uuid4().hex[:6])
            title = summary.get("title", community_id)
            key_nodes: list[str] = summary.get("representative_nodes", [])
            summary_text = summary.get("summary", "")
            community_scores.append(
                CommunityScore(community_id=community_id, score=0.75)
            )
            community_summaries.append(
                CommunitySummary(
                    community_id=community_id,
                    summary=summary_text,
                    key_entities=key_nodes,
                )
            )
            nodes.append(GraphNode(id=community_id, label=title, type="community"))
            for node_label in key_nodes:
                node_id = f"node-{community_id}-{node_label}"
                nodes.append(GraphNode(id=node_id, label=node_label, type="entity"))
                edges.append(
                    GraphEdge(
                        source=community_id,
                        target=node_id,
                        relation="represents",
                        weight=1.0,
                    )
                )
            narrative_chunks.append(
                NarrativeChunk(
                    id=f"chunk-{community_id}",
                    text=summary_text,
                    supporting_claims=fallback_claims,
                )
            )

        return GraphArtifacts(
            nodes=nodes,
            edges=edges,
            communities=community_scores,
            community_summaries=community_summaries,
            narrative_chunks=narrative_chunks,
        )

    def _rerank_records(
        self,
        tenant_id: str,
        query: str,
        records: list[RetrievalRecord],
        max_results: int,
    ) -> list[RetrievalRecord]:
        if not records:
            return []
        documents = [
            {"id": record.document_id, "text": record.chunk_hash} for record in records
        ]
        try:
            payload = self.router_client.rerank(
                tenant_id=tenant_id,
                query=query,
                documents=documents,
                top_k=max_results,
            )
            order = {
                item["id"]: index
                for index, item in enumerate(payload.get("results", []))
            }
            if order:
                records.sort(key=lambda rec: order.get(rec.document_id, len(order)))
        except (httpx.HTTPError, ValueError, TypeError) as exc:
            logger.warning(
                "rerank request failed; returning original order", exc_info=exc
            )
        return records[:max_results]

    def _create_synthetic_claims_and_assumptions(
        self, research: dict[str, Any] | None
    ) -> tuple[list[Claim], list[Assumption]]:
        """Create synthetic claims and assumptions when research is incomplete."""
        if research is None:
            research = {}

        claims: list[Claim] = list(research.get("claims", [])) or [
            Claim(
                id="claim-fallback",
                statement="Customers prefer premium positioning",
                evidence_grade=EvidenceGrade.MODERATE,
                provenance_ids=["prov-1"],
            )
        ]
        assumptions: list[Assumption] = list(research.get("assumptions", [])) or [
            Assumption(
                id="assumption-fallback",
                statement="Demand outlook remains positive",
                confidence=0.6,
                provenance_ids=["prov-1"],
            )
        ]
        return claims, assumptions

    def _create_synthetic_experiments_and_forecast(
        self,
    ) -> tuple[list[Experiment], Forecast]:
        """Create synthetic experiments and forecast for recommendations."""
        experiments = [
            Experiment(
                id="exp-1",
                hypothesis_id="hyp-1",
                variants=[
                    ExperimentVariant(name="control", description="Status quo"),
                    ExperimentVariant(name="variant", description="Premium focus"),
                ],
                primary_metric=Metric(
                    id="metric-1",
                    name="Conversion",
                    definition="Share of visitors converting",
                ),
                minimum_detectable_effect=0.05,
            )
        ]
        forecast = Forecast(
            id="forecast-1",
            metric=Metric(id="metric-1", name="Revenue", definition="Monthly revenue"),
            point_estimate=1.15,
            intervals=[
                ForecastInterval(confidence=50, lower=1.05, upper=1.25),
                ForecastInterval(confidence=90, lower=0.95, upper=1.35),
            ],
            horizon_days=90,
        )
        return experiments, forecast

    def _create_decision_brief(
        self,
        cep_id: str,
        jtbd_ids: list[str],
        assumptions: list[Assumption],
        claims: list[Claim],
        experiments: list[Experiment],
        forecast: Forecast,
    ) -> DecisionBrief:
        """Create a decision brief with the given components."""
        cep = CEP(
            id=cep_id,
            title="Customer expansion programme",
            narrative="Outline of customer journey",
            jobs_to_be_done=["Understand the market", "Prioritise bets"],
        )
        return DecisionBrief(
            id=f"brief-{uuid4().hex[:8]}",
            cep=cep,
            jtbd=[
                JTBD(id=j, actor="Customer", motivation="", outcome="")
                for j in jtbd_ids
            ],
            dbas=[],
            assumptions=assumptions,
            claims=claims,
            experiments=experiments,
            forecasts=[forecast],
            recommendation="Invest in premium positioning with phased rollout",
            safer_alternative="Run limited pilot for 30 days",
            evidence_grade=EvidenceGrade.MODERATE,
            provenance_ids=["prov-1"],
            confidence=0.62,
        )

    def _handle_failed_evaluation(
        self,
        evaluation: dict[str, Any],
        decision: DecisionBrief,
        graph: GraphArtifacts,
        retrieval_records: list[RetrievalRecord],
        tenant_id: str,
    ) -> RecommendationOutcome:
        """Handle the case where evaluation thresholds are not met."""
        decision.recommendation = (
            "Evaluation thresholds not met. Additional research required."
        )
        workflow = WorkflowMetadata(
            workflow_id=f"wf-{uuid4().hex[:6]}",
            tenant_id=tenant_id,
            trace_id=uuid4().hex,
            langfuse_span_id=None,
        )
        return RecommendationOutcome(
            decision_brief=decision,
            debate=DebateTrace(turns=[]),
            retrieval=retrieval_records,
            graph=graph,
            metrics={"evaluation_passed": 0.0},
            workflow=workflow,
            status=RecommendationStatus.FAILED,
            failure_reasons=["evaluation_thresholds"],
        )

    def _generate_ai_recommendation(
        self,
        tenant_id: str,
        claims: list[Claim],
        assumptions: list[Assumption],
        risk_tolerance: str,
        decision: DecisionBrief,
    ) -> None:
        """Generate AI-powered recommendation using the router client."""
        prompt = (
            "You are the Recommender agent. Produce a short decision brief.\n"
            f"Claims: {[c.statement for c in claims]}\n"
            f"Assumptions: {[a.statement for a in assumptions]}\n"
            f"Risk tolerance: {risk_tolerance}"
        )
        try:
            completion = self.router_client.complete(
                tenant_id=tenant_id, prompt=prompt, max_tokens=200
            )
            decision.recommendation = completion.get("text", decision.recommendation)
        except (httpx.HTTPError, ValueError, TypeError) as exc:
            logger.warning(
                "completion request failed; keeping default recommendation",
                exc_info=exc,
            )

    def _compose_recommendation(
        self,
        tenant_id: str,
        cep_id: str,
        jtbd_ids: list[str],
        risk_tolerance: str,
        research: dict[str, Any] | None,
        evaluation: dict[str, Any] | None,
    ) -> RecommendationOutcome:
        if research is None:
            research = self._collect_research(
                plan_id=f"plan-{uuid4().hex[:8]}", tenant_id=tenant_id
            )

        claims, assumptions = self._create_synthetic_claims_and_assumptions(research)
        experiments, forecast = self._create_synthetic_experiments_and_forecast()
        decision = self._create_decision_brief(
            cep_id, jtbd_ids, assumptions, claims, experiments, forecast
        )

        retrieval_records: list[RetrievalRecord] = list(research.get("retrieval", []))
        graph: GraphArtifacts | None = research.get("artifacts")
        if graph is None:
            graph = self._graph_from_knowledge_summaries(
                tenant_id, fallback_claims=[c.id for c in claims]
            )

        retrieval_records = self._rerank_records(
            tenant_id=tenant_id,
            query=decision.recommendation,
            records=retrieval_records,
            max_results=DEFAULT_MAX_SOURCES,
        )

        if evaluation and not evaluation.get("passed", True):
            return self._handle_failed_evaluation(
                evaluation, decision, graph, retrieval_records, tenant_id
            )

        self._generate_ai_recommendation(
            tenant_id, claims, assumptions, risk_tolerance, decision
        )

        workflow = WorkflowMetadata(
            workflow_id=f"wf-{uuid4().hex[:6]}",
            tenant_id=tenant_id,
            trace_id=uuid4().hex,
            langfuse_span_id=None,
        )
        metrics = {
            "risk_tolerance": {"low": 0.4, "medium": 0.6, "high": 0.2}.get(
                risk_tolerance, 0.5
            ),
            "evaluation_passed": 1.0 if (evaluation or {}).get("passed", True) else 0.0,
        }

        return RecommendationOutcome(
            decision_brief=decision,
            debate=DebateTrace(turns=[]),
            retrieval=retrieval_records,
            graph=graph,
            metrics=metrics,
            workflow=workflow,
            status=RecommendationStatus.COMPLETE,
            failure_reasons=[],
        )

    def _record_stage(self, state: dict[str, Any], stage: str) -> None:
        trace_id = state.setdefault("trace_id", uuid4().hex)
        logger.debug(
            "workflow-stage",
            extra={
                "trace_id": trace_id,
                "stage": stage,
                "tenant_id": state.get("tenant_id"),
            },
        )

    @staticmethod
    def _synthetic_source(idx: int) -> Source:
        return Source(
            id=f"src-{idx}",
            type=SourceType.WEB,
            title=f"Synthetic Source {idx}",
            url=f"https://example.com/article/{idx}",
            tags=["synthetic", "demo"],
        )


orchestrator_stub = OrchestratorService()
"""Default orchestrator used by dependency injection."""<|MERGE_RESOLUTION|>--- conflicted
+++ resolved
@@ -12,7 +12,10 @@
 from uuid import uuid4
 
 import httpx
-from stratmaster_orchestrator import StrategyState, build_strategy_graph
+"""
+Note: Do not import stratmaster_orchestrator at module import time. We load it
+optionally at runtime to avoid a hard dependency during API-only operation.
+"""
 
 from .models import (
     CEP,
@@ -298,9 +301,6 @@
         self.router_client = router_client or RouterMCPClient()
         self.evals_client = evals_client or EvalsMCPClient()
         self._pipeline: Pipeline = self._build_pipeline()
-<<<<<<< HEAD
-        self._strategy_graph = build_strategy_graph()
-=======
         # Build strategy graph if orchestrator package is available; otherwise None
         self._strategy_graph = None
         try:
@@ -317,7 +317,6 @@
                 "Strategy graph setup failed; falling back to local pipeline",
                 exc_info=exc,
             )
->>>>>>> 89b02b09
 
     def _build_pipeline(self) -> Pipeline:
         # Lazy-import LangGraph to avoid hard dependency and import-order lint issues
@@ -356,7 +355,7 @@
     # Research planning/execution
     # ------------------------------------------------------------------
     def plan_research(
-        self, query: str, _tenant_id: str, max_sources: int
+        self, query: str, tenant_id: str, max_sources: int
     ) -> dict[str, Any]:
         sources = self._sources_from_metasearch(query, max_sources)
         tasks = [
@@ -534,10 +533,6 @@
     def generate_recommendation(
         self, tenant_id: str, cep_id: str, jtbd_ids: list[str], risk_tolerance: str
     ) -> RecommendationOutcome:
-<<<<<<< HEAD
-        workflow = WorkflowMetadata(workflow_id=f"wf-{uuid4().hex[:6]}", tenant_id=tenant_id)
-        initial_state = StrategyState(
-=======
         # If strategy graph is unavailable, compose directly using local helpers
         if self._strategy_graph is None:
             eval_summary = self.run_eval(tenant_id=tenant_id, suite="rag")
@@ -568,7 +563,6 @@
                 evaluation=eval_summary,
             )
         initial_state = strategy_state_cls(
->>>>>>> 89b02b09
             tenant_id=tenant_id,
             query=f"{cep_id} {risk_tolerance} strategy",
             workflow=workflow,
