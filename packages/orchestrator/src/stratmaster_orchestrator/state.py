--- conflicted
+++ resolved
@@ -10,7 +10,6 @@
 from dataclasses import dataclass, field
 from typing import Any
 
-from stratmaster_cove import VerificationResult
 
 from stratmaster_api.models import (
     Assumption,
@@ -23,7 +22,6 @@
     RetrievalRecord,
     WorkflowMetadata,
 )
-from stratmaster_cove import VerificationResult
 
 
 @dataclass
@@ -43,16 +41,6 @@
     notes: list[str] = field(default_factory=list)
     tool_calls: list[ToolInvocation] = field(default_factory=list)
 
-<<<<<<< HEAD
-    def copy(self) -> AgentScratchpad:
-=======
-    def copy(self) -> "AgentScratchpad":
->>>>>>> 89b02b09
-        return AgentScratchpad(
-            notes=list(self.notes),
-            tool_calls=list(self.tool_calls),
-        )
-
 
 @dataclass
 class StrategyState:
@@ -71,58 +59,6 @@
     scratchpad: dict[str, AgentScratchpad] = field(default_factory=dict)
     pending_tasks: list[str] = field(default_factory=list)
     completed_tasks: list[str] = field(default_factory=list)
-    verification: VerificationResult | None = None
-    status: RecommendationStatus = RecommendationStatus.NEEDS_REVIEW
-    failure_reasons: list[str] = field(default_factory=list)
-
-<<<<<<< HEAD
-    def copy(self) -> StrategyState:
-=======
-    def copy(self) -> "StrategyState":
->>>>>>> 89b02b09
-        return StrategyState(
-            tenant_id=self.tenant_id,
-            query=self.query,
-            claims=list(self.claims),
-            assumptions=list(self.assumptions),
-            retrieval=list(self.retrieval),
-            artefacts=self.artefacts,
-            debate=self.debate,
-            decision_brief=self.decision_brief,
-            workflow=self.workflow,
-            metrics=dict(self.metrics),
-            scratchpad={name: pad.copy() for name, pad in self.scratchpad.items()},
-            pending_tasks=list(self.pending_tasks),
-            completed_tasks=list(self.completed_tasks),
-            verification=self.verification,
-            status=self.status,
-            failure_reasons=list(self.failure_reasons),
-        )
-
-<<<<<<< HEAD
-    def with_updates(self, **updates: Any) -> StrategyState:
-=======
-    def with_updates(self, **updates: Any) -> "StrategyState":
->>>>>>> 89b02b09
-        clone = self.copy()
-        for key, value in updates.items():
-            setattr(clone, key, value)
-        return clone
-
-    def record_metric(self, name: str, value: float) -> None:
-        self.metrics[name] = value
-
-    def mark_failure(self, reason: str) -> None:
-        if reason not in self.failure_reasons:
-            self.failure_reasons.append(reason)
-        self.status = RecommendationStatus.NEEDS_REVIEW
-
-    def mark_failed(self, reason: str) -> None:
-        self.mark_failure(reason)
-        self.status = RecommendationStatus.FAILED
-
-    def mark_complete(self) -> None:
-        self.status = RecommendationStatus.COMPLETE
 
 
 @dataclass
