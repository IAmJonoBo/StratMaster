--- conflicted
+++ resolved
@@ -122,11 +122,6 @@
         pad.tool_calls.append(
             ToolInvocation(
                 name="debate.adversary.review",
-<<<<<<< HEAD
-                arguments={"principles": [rule["id"] for rule in guidance if isinstance(rule, dict) and "id" in rule]},
-=======
-                arguments={"principles": [rule["id"] for rule in guidance.values() if isinstance(rule, dict) and "id" in rule]},
->>>>>>> d61a49cc
             )
         )
         if working.debate is None:
