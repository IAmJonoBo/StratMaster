--- conflicted
+++ resolved
@@ -1,8 +1,4 @@
-<<<<<<< HEAD
-"""Agent node implementations for the LangGraph orchestration pipeline."""
-=======
 """Agent node implementations backed by deterministic tool stubs."""
->>>>>>> 89b02b09
 
 from __future__ import annotations
 
@@ -34,16 +30,9 @@
         working.retrieval = retrieval
         working.artefacts = self.tools.graph_artifacts(working.claims)
         working.completed_tasks.append("research")
-<<<<<<< HEAD
-        next_tasks = [
-            task
-            for task in ("synthesis", "debate")
-            if task not in working.pending_tasks
-        ]
-        working.pending_tasks.extend(next_tasks)
-=======
-        working.pending_tasks.extend([task for task in ("synthesis", "debate") if task not in working.pending_tasks])
->>>>>>> 89b02b09
+        working.pending_tasks.extend(
+            [task for task in ("synthesis", "debate") if task not in working.pending_tasks]
+        )
         self.checkpoints.save("researcher", working)
         return working
 
@@ -131,23 +120,17 @@
         working = state.copy()
         pad = ensure_agent_scratchpad(working, "adversary")
         guidance = self.prompts.adversary.get("principles", [])
-<<<<<<< HEAD
-        principle_ids = [
-            rule["id"]
-            for rule in guidance
-            if isinstance(rule, dict) and "id" in rule
-        ]
-=======
->>>>>>> 89b02b09
         pad.notes.append("Stress-tested assumptions using adversary prompt")
         pad.tool_calls.append(
             ToolInvocation(
                 name="debate.adversary.review",
-<<<<<<< HEAD
-                arguments={"principles": principle_ids},
-=======
-                arguments={"principles": [rule["id"] for rule in guidance if isinstance(rule, dict) and "id" in rule]},
->>>>>>> 89b02b09
+                arguments={
+                    "principles": [
+                        rule["id"]
+                        for rule in guidance
+                        if isinstance(rule, dict) and "id" in rule
+                    ]
+                },
             )
         )
         if working.debate is None:
