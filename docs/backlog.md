# Backlog

This backlog turns the blueprint roadmap into actionable slices. IDs are referenced from backlog markers across the repo.

## Sprint 2 – Knowledge Fabric

### SP2-201 — Knowledge MCP connectors

- Status: ✅ **Complete** — Knowledge MCP bootstraps optional Qdrant, OpenSearch,
  and NebulaGraph connectors, exposes their status through `/info`, and falls
  back to synthetic responses whenever a backend or dependency is unavailable.
  The wiring is exercised end-to-end by the FastAPI test client, confirming the
  service advertises the right capability set and connector health flags.【F:packages/mcp-servers/knowledge-mcp/src/knowledge_mcp/config.py†L1-L68】【F:packages/mcp-servers/knowledge-mcp/src/knowledge_mcp/connectors.py†L1-L283】【F:packages/mcp-servers/knowledge-mcp/src/knowledge_mcp/service.py†L1-L238】【F:packages/mcp-servers/knowledge-mcp/tests/test_app.py†L1-L67】
- Issue stub: `issue/sp2-201-knowledge-mcp-connectors`
- PR slices:
  1. `pr/sp2-201a-config-health` — tighten environment config, add readiness/telemetry hooks.
  2. `pr/sp2-201b-qdrant-adapter` — implement Qdrant dense connector with integration tests (mocked client).
  3. `pr/sp2-201c-opensearch-nebula` — wire OpenSearch/NebulaGraph connectors with graceful fallbacks.
- Acceptance: Service auto-detects connectors, exposes capability flags in `/info`, and surfaces actionable errors without crashing.

### SP2-202 — Knowledge fabric storage & GraphRAG materialisation

- Status: ✅ **Complete** — the knowledge package now ships storage contracts,
  repositories, a graph materialiser, and a pipeline that persists manifests
  and communities per tenant while serving hybrid retrieval helpers. Unit tests
  cover ingestion, query blending, and summary retrieval against the filesystem
  repositories, demonstrating the flow end-to-end.【F:packages/knowledge/src/knowledge/storage/contracts.py†L1-L109】【F:packages/knowledge/src/knowledge/storage/repositories.py†L1-L189】【F:packages/knowledge/src/knowledge/graph/materialise.py†L1-L128】【F:packages/knowledge/src/knowledge/pipeline.py†L1-L99】【F:packages/knowledge/tests/test_pipeline.py†L1-L78】
- Issue stub: `issue/sp2-202-knowledge-fabric`
- PR slices:
  1. `pr/sp2-202a-tenant-layout` — define per-tenant storage contracts and schema registry.
  2. `pr/sp2-202b-graphrag-pipeline` — ingest demo corpus into graph store with provenance.
  3. `pr/sp2-202c-summary-endpoints` — expose graph/community summaries backed by stored artefacts.
- Acceptance: Graph resources serve persisted communities per tenant; provenance and storage layout documented.

### SP2-203 — Retrieval index toolchain (ColBERT/SPLADE + hybrid orchestrator)

- Status: ✅ **Complete** — ColBERT and SPLADE packages now expose Typer CLIs for
  index build/query/eval and expansion/verification respectively. The CLIs are
  exercised by rich Click test harnesses and surfaced through dedicated
  Makefile shortcuts for local workflows, giving us automated coverage of the
  happy paths.【F:packages/retrieval/colbert/src/colbert/index.py†L1-L35】【F:packages/retrieval/colbert/src/colbert/search.py†L1-L69】【F:packages/retrieval/splade/src/splade/index.py†L1-L46】【F:packages/retrieval/splade/src/splade/verify.py†L1-L62】【F:packages/retrieval/colbert/tests/test_cli.py†L1-L85】【F:packages/retrieval/splade/tests/test_cli.py†L1-L84】【F:Makefile†L1-L34】
- Issue stub: `issue/sp2-203-retrieval-indexing`
- PR slices:
  1. `pr/sp2-203a-colbert-cli` — CLI + docs for building/querying ColBERT indexes from seeds.
  2. `pr/sp2-203b-splade-cli` — SPLADE expansion + OpenSearch indexing workflows.
  3. `pr/sp2-203c-hybrid-tests` — regression tests for weighted hybrid retrieval/reranking.
- Acceptance: `make index.colbert` / `make index.splade` succeed locally; hybrid query reflects new indices with tests covering weight tuning.

### SP2-204 — BGE reranker package

- Status: ✅ **Complete** — a deterministic BGE reranker module, CLI, and tests
  now provide query-aware scoring leveraged by the Knowledge MCP rerank tool.
  The service defers to the package when available and gracefully synthesises
  ranks otherwise, with unit tests covering the scorer outputs.【F:packages/rerankers/bge/src/bge_reranker/cli.py†L1-L66】【F:packages/rerankers/bge/src/bge_reranker/scorer.py†L1-L47】【F:packages/rerankers/bge/tests/test_reranker.py†L1-L43】【F:packages/mcp-servers/knowledge-mcp/src/knowledge_mcp/service.py†L88-L150】
- Issue stub: `issue/sp2-204-bge-reranker`
- PR slices:
  1. `pr/sp2-204a-wrapper` — package cross-encoder inference utilities with device selection.
  2. `pr/sp2-204b-api` — expose CLI/service hooks and unit tests.
- Acceptance: Knowledge MCP rerank endpoint calls into package; configurable topK and device parameters documented.

### SP2-205 — Router per-task policies

- Status: ✅ **Complete** — the router MCP now loads the models policy, enforces
  per-task guardrails, honours structured decoding options, and covers the
  policy surface with unit tests that assert rejection paths and successful
  routing for each task type.【F:packages/mcp-servers/router-mcp/src/router_mcp/config.py†L1-L175】【F:packages/mcp-servers/router-mcp/src/router_mcp/service.py†L1-L246】【F:packages/mcp-servers/router-mcp/tests/test_app.py†L1-L119】
- Issue stub: `issue/sp2-205-router-policies`
- PR slices:
  1. `pr/sp2-205a-schema` — extend models-policy schema for reasoning/embedding/rerank routing.
  2. `pr/sp2-205b-evals` — add validation/tests ensuring tenants cannot bypass policy.
- Acceptance: Router selects providers per task type; policy violations are rejected with clear errors.

### SP2-210 — Research MCP CLI/bootstrap

- Status: ✅ **Complete** — `python -m research_mcp` now boots the FastAPI app via
  uvicorn, exposes CLI options for config overrides, and ships client + CLI
  tests covering both HTTP and Typer entrypoints.【F:packages/mcp-servers/research-mcp/main.py†L1-L32】【F:packages/mcp-servers/research-mcp/src/research_mcp/app.py†L1-L101】【F:packages/mcp-servers/research-mcp/tests/test_cli.py†L1-L68】【F:packages/mcp-servers/research-mcp/tests/test_clients.py†L1-L66】
- Issue stub: `issue/sp2-210-research-mcp-cli`
- PR slices:
  1. `pr/sp2-210a-uvicorn-cli` — make entrypoint start FastAPI app via uvicorn.
  2. `pr/sp2-210b-tool-registry` — expose CLI flags for allow-lists and network toggles.
- Acceptance: `python -m research_mcp` spins up the service matching README instructions.

## Sprint 3 – Agents & Assurance

### SP3-301 — LangGraph agent graph & shared state

<<<<<<< HEAD
- Status: ⏳ **Not started** — The LangGraph orchestration still leans on the
  synthetic `ToolRegistry`, which fabricates sources, retrieval scores, metrics,
  and decision briefs in-process instead of brokering real MCP calls, so the
  graph never talks to external services.【F:packages/orchestrator/src/stratmaster_orchestrator/tools.py†L50-L245】【F:packages/orchestrator/src/stratmaster_orchestrator/graph.py†L52-L95】
  The API orchestrator also keeps the `_GraphPipeline` wrapper around a
  `_SequentialPipeline` fallback, so the legacy sequential path remains wired
  in rather than committing to LangGraph-only execution.【F:packages/api/src/stratmaster_api/services.py†L242-L334】
=======
- Status: ⏳ **Not started** — The LangGraph tool registry still fabricates sources,
  retrieval hits, metrics, and recommendations locally instead of mediating MCP
  clients, so the agent graph is not yet wired to real services.【F:packages/orchestrator/src/stratmaster_orchestrator/tools.py†L50-L194】
  The API orchestrator also continues to wrap the graph in `_GraphPipeline`
  with a `_SequentialPipeline` fallback, leaving the legacy sequential path in
  place.【F:packages/api/src/stratmaster_api/services.py†L242-L334】
>>>>>>> 97883186

- Issue stub: `issue/sp3-301-agent-graph`
- PR slices:
  1. `pr/sp3-301a-state-contracts` — define typed state + tool mediation layer.
  2. `pr/sp3-301b-node-impl` — implement Researcher/Synthesiser/Strategist nodes with MCP calls.
  3. `pr/sp3-301c-checkpointing` — add persistence/checkpoint hooks.
- Acceptance: Agent graph runs end-to-end with deterministic stubs; orchestrator fallback removed.

### SP3-302 — Debate, constitution, and eval gating

<<<<<<< HEAD
- Status: ⏳ **Blocked** — Every debate node still pulls prompts and metrics
  from the same deterministic `ToolRegistry`, so the CoVe verification, eval
  thresholds, and constitutional turns never hit real assurance MCP services or
  LangGraph tool invocations.【F:packages/orchestrator/src/stratmaster_orchestrator/tools.py†L50-L245】【F:packages/orchestrator/src/stratmaster_orchestrator/agents.py†L1-L209】
=======
- Status: ⏳ **Blocked** — Debate nodes and evaluation gates run against the
  same deterministic `ToolRegistry` stubs, so constitutional reviews and metric
  checks never touch live MCP assurances yet.【F:packages/orchestrator/src/stratmaster_orchestrator/tools.py†L50-L194】【F:packages/orchestrator/src/stratmaster_orchestrator/agents.py†L15-L200】
>>>>>>> 97883186

- Issue stub: `issue/sp3-302-debate-evals`
- PR slices:
  1. `pr/sp3-302a-adversary` — adversary + constitutional critic prompts wired into loop.
  2. `pr/sp3-302b-cove` — verification questions + response reconciliation.
  3. `pr/sp3-302c-eval-blocks` — enforce eval gates before emitting recommendations.
- Acceptance: Tests cover pass/fail paths; API returns structured failure modes when gates fail.

### SP3-303 — DSPy program compilation & telemetry

<<<<<<< HEAD
- Status: ⏳ **Not started** — DSPy compilation still uses a local
  `TelemetryRecorder` that just appends events to a list, and no Langfuse client
  or persisted artefact exists beyond the README placeholder in
  `dspy_programs`, leaving reproducible checkpoints and telemetry unimplemented.【F:packages/dsp/src/stratmaster_dsp/programs.py†L10-L86】【F:packages/dsp/dspy_programs/README.md†L1-L5】
=======
- Status: ⏳ **Not started** — The DSPy package only provides deterministic
  stubs plus an in-memory telemetry recorder, and the `dspy_programs`
  directory still holds a README placeholder rather than persisted
  artefacts or Langfuse hooks.【F:packages/dsp/src/stratmaster_dsp/programs.py†L1-L100】【F:packages/dsp/dspy_programs/README.md†L1-L5】
>>>>>>> 97883186

- Issue stub: `issue/sp3-303-dspy`
- PR slices:
  1. `pr/sp3-303a-baseline-program` — baseline ResearchPlanner module with save/load.
  2. `pr/sp3-303b-langfuse-hooks` — log compilation metadata to Langfuse.
  3. `pr/sp3-303c-ci-check` — add regression ensuring checkpoints stay in sync.
- Acceptance: DSPy artefacts stored under `packages/dsp/dspy_programs`; CI verifies reproducibility.

### SP3-304 — API Pydantic model suite

<<<<<<< HEAD
- Status: ⏳ **Not started** — Versioned schemas exist under
  `packages/api/schemas`, but the FastAPI layer still loads and exposes the
  legacy OpenAI tool contracts from `packages/providers/openai/tool-schemas`, so
  none of the Sprint 3 models are reachable through the API yet.【F:packages/api/src/stratmaster_api/app.py†L328-L387】
=======
- Status: ⏳ **Not started** — Versioned schemas exist on disk, but the FastAPI
  layer still serves the legacy OpenAI tool schemas from
  `packages/providers/openai/tool-schemas`, so the new contracts are not
  exposed via the API yet.【F:packages/api/src/stratmaster_api/app.py†L328-L378】
>>>>>>> 97883186

- Issue stub: `issue/sp3-304-api-models`
- PR slices:
  1. `pr/sp3-304a-models` — implement Source/Provenance/Claim/... Pydantic models.
  2. `pr/sp3-304b-json-schema` — generate `$id` versioned JSON Schemas.
  3. `pr/sp3-304c-contract-tests` — add unit tests verifying schemas against seeds and API responses.
- Acceptance: Models exported under `packages/api/src/stratmaster_api/models`; schemas served via API.

## Data & Seeds

### DATA-101 — Seed corpus & provenance

- Issue stub: `issue/data-101-demo-seeds`
- PR slices:
  1. `pr/data-101a-seed-script` — idempotent loader populating Qdrant/OpenSearch/MinIO for demo.
  2. `pr/data-101b-schema-docs` — document seed schema and provenance handling (SAST timestamps).
- Acceptance: `make seed` hydrates demo environment and records provenance fingerprints.

## Infrastructure & Ops

### INF-401 — SearxNG configuration

- Issue stub: `issue/inf-401-searxng`
- PR slices: engine allow-lists, rate limits, Playwright integration docs.
- Acceptance: Helm/Compose configs documented; policies enforced.

### INF-402 — Qdrant operations

- Issue stub: `issue/inf-402-qdrant`
- PR slices: collection templates, backup/restore notes, health dashboards.
- Acceptance: Tenancy-aware collection plan documented with sizing guidance.

### INF-403 — OpenSearch operations

- Issue stub: `issue/inf-403-opensearch`
- PR slices: analyzers/SPLADE mappings, ILM policies, monitoring hooks.
- Acceptance: Index templates + tuning guidance committed to infra README.

### INF-404 — NebulaGraph operations

- Issue stub: `issue/inf-404-nebulagraph`
- PR slices: space layout, schema DDL, sample queries.
- Acceptance: README explains tenant isolation and GraphRAG integration.

### INF-405 — MinIO buckets & policies

- Issue stub: `issue/inf-405-minio`
- PR slices: bucket layout, IAM policies, sample `mc` commands.
- Acceptance: Storage conventions documented and referenced by services.

### INF-406 — Langfuse deployment

- Issue stub: `issue/inf-406-langfuse`
- PR slices: Docker/Helm values, API key rotation, dashboard templates.
- Acceptance: Observability quickstart runnable locally.

### INF-407 — Temporal orchestration

- Issue stub: `issue/inf-407-temporal`
- PR slices: namespace/queue strategy, worker config, sample workflows.
- Acceptance: README includes commands to run demo workflow.

### INF-408 — vLLM/Ollama serving

- Issue stub: `issue/inf-408-vllm-ollama`
- PR slices: model list, guided JSON config, resource sizing matrix.
- Acceptance: Infra doc informs router defaults and scaling guidance.

### INF-409 — LiteLLM router shim

- Issue stub: `issue/inf-409-litellm`
- PR slices: endpoint exposure, per-tenant policy mapping, tracing hooks.
- Acceptance: README details how to enable OpenAI-compatible endpoint securely.

### INF-410 — Keycloak tenancy

- Issue stub: `issue/inf-410-keycloak`
- PR slices: realm/client bootstrap, dev credentials, Helm values integration.
- Acceptance: Identity story documented end-to-end.

### INF-411 — DuckDB storage integration

- Issue stub: `issue/inf-411-duckdb`
- PR slices: storage path layout, sample analytical queries, Compose notes.
- Acceptance: README doubles as quickstart for local analytics.

### INF-412 — Postgres operations

- Issue stub: `issue/inf-412-postgres`
- PR slices: schema management, migration strategy, credential handling.
- Acceptance: Database docs tie into API models and seeds.

### INF-414 — Ingress management

- Issue stub: `issue/inf-414-ingress`
- PR slices: example manifests, hostnames/TLS, cert-manager guidance.
- Acceptance: Ops doc ready for staging rollout.

### INF-415 — Sealed secrets / SOPS

- Issue stub: `issue/inf-415-sealed-secrets`
- PR slices: bootstrap flow, key rotation policy, SOPS+age workflow.
- Acceptance: Secret management runbook committed.

### INF-416 — Network policies

- Issue stub: `issue/inf-416-network-policies`
- PR slices: example policies per component, mapping to OPA, multi-tenant notes.
- Acceptance: README links policies with enforcement reality.

## Safety & Governance

### SEC-201 — Constitutional prompts

- Issue stub: `issue/sec-201-constitutions`
- PR slices: house rules authoring, alignment review, integration tests.
- Acceptance: Constitution set stored under `prompts/constitutions`, referenced by agents.

## Compression & Tooling

### COMP-501 — LLMLingua parameter tuning

- Issue stub: `issue/comp-501-llmlingua-config`
- PR slices: task-specific configs, eval harness integration, documentation.
- Acceptance: Compression config validated against eval metrics with guardrails documented.

### COMP-502 — Compression MCP server implementation

- Issue stub: `issue/comp-502-compression-mcp`
- PR slices: FastAPI server, LLMLingua integration, tests, CLI entrypoint.
- Acceptance: `/tools/compress` endpoint live with configurable policies.

## API & Contracts

### API-701 — API model coverage

- Issue stub: `issue/api-701-model-suite`
- PR slices: implement core Pydantic models, generate JSON Schemas, align docs/tests.
- Acceptance: API emits versioned schemas and tests guard data contracts.

## Ops & Compliance

### OPS-001 — License selection

- Issue stub: `issue/ops-001-license-selection`
- PR slices: collect legal/market requirements, decide licence, update repository metadata and headers.
- Acceptance: Chosen licence committed to `LICENSE`, README badges updated, contributor guidance clarified.<|MERGE_RESOLUTION|>--- conflicted
+++ resolved
@@ -84,8 +84,6 @@
 ## Sprint 3 – Agents & Assurance
 
 ### SP3-301 — LangGraph agent graph & shared state
-
-<<<<<<< HEAD
 - Status: ⏳ **Not started** — The LangGraph orchestration still leans on the
   synthetic `ToolRegistry`, which fabricates sources, retrieval scores, metrics,
   and decision briefs in-process instead of brokering real MCP calls, so the
@@ -93,15 +91,6 @@
   The API orchestrator also keeps the `_GraphPipeline` wrapper around a
   `_SequentialPipeline` fallback, so the legacy sequential path remains wired
   in rather than committing to LangGraph-only execution.【F:packages/api/src/stratmaster_api/services.py†L242-L334】
-=======
-- Status: ⏳ **Not started** — The LangGraph tool registry still fabricates sources,
-  retrieval hits, metrics, and recommendations locally instead of mediating MCP
-  clients, so the agent graph is not yet wired to real services.【F:packages/orchestrator/src/stratmaster_orchestrator/tools.py†L50-L194】
-  The API orchestrator also continues to wrap the graph in `_GraphPipeline`
-  with a `_SequentialPipeline` fallback, leaving the legacy sequential path in
-  place.【F:packages/api/src/stratmaster_api/services.py†L242-L334】
->>>>>>> 97883186
-
 - Issue stub: `issue/sp3-301-agent-graph`
 - PR slices:
   1. `pr/sp3-301a-state-contracts` — define typed state + tool mediation layer.
@@ -111,16 +100,10 @@
 
 ### SP3-302 — Debate, constitution, and eval gating
 
-<<<<<<< HEAD
 - Status: ⏳ **Blocked** — Every debate node still pulls prompts and metrics
   from the same deterministic `ToolRegistry`, so the CoVe verification, eval
   thresholds, and constitutional turns never hit real assurance MCP services or
   LangGraph tool invocations.【F:packages/orchestrator/src/stratmaster_orchestrator/tools.py†L50-L245】【F:packages/orchestrator/src/stratmaster_orchestrator/agents.py†L1-L209】
-=======
-- Status: ⏳ **Blocked** — Debate nodes and evaluation gates run against the
-  same deterministic `ToolRegistry` stubs, so constitutional reviews and metric
-  checks never touch live MCP assurances yet.【F:packages/orchestrator/src/stratmaster_orchestrator/tools.py†L50-L194】【F:packages/orchestrator/src/stratmaster_orchestrator/agents.py†L15-L200】
->>>>>>> 97883186
 
 - Issue stub: `issue/sp3-302-debate-evals`
 - PR slices:
@@ -131,17 +114,11 @@
 
 ### SP3-303 — DSPy program compilation & telemetry
 
-<<<<<<< HEAD
 - Status: ⏳ **Not started** — DSPy compilation still uses a local
   `TelemetryRecorder` that just appends events to a list, and no Langfuse client
   or persisted artefact exists beyond the README placeholder in
   `dspy_programs`, leaving reproducible checkpoints and telemetry unimplemented.【F:packages/dsp/src/stratmaster_dsp/programs.py†L10-L86】【F:packages/dsp/dspy_programs/README.md†L1-L5】
-=======
-- Status: ⏳ **Not started** — The DSPy package only provides deterministic
-  stubs plus an in-memory telemetry recorder, and the `dspy_programs`
-  directory still holds a README placeholder rather than persisted
-  artefacts or Langfuse hooks.【F:packages/dsp/src/stratmaster_dsp/programs.py†L1-L100】【F:packages/dsp/dspy_programs/README.md†L1-L5】
->>>>>>> 97883186
+
 
 - Issue stub: `issue/sp3-303-dspy`
 - PR slices:
@@ -152,17 +129,11 @@
 
 ### SP3-304 — API Pydantic model suite
 
-<<<<<<< HEAD
 - Status: ⏳ **Not started** — Versioned schemas exist under
   `packages/api/schemas`, but the FastAPI layer still loads and exposes the
   legacy OpenAI tool contracts from `packages/providers/openai/tool-schemas`, so
   none of the Sprint 3 models are reachable through the API yet.【F:packages/api/src/stratmaster_api/app.py†L328-L387】
-=======
-- Status: ⏳ **Not started** — Versioned schemas exist on disk, but the FastAPI
-  layer still serves the legacy OpenAI tool schemas from
-  `packages/providers/openai/tool-schemas`, so the new contracts are not
-  exposed via the API yet.【F:packages/api/src/stratmaster_api/app.py†L328-L378】
->>>>>>> 97883186
+
 
 - Issue stub: `issue/sp3-304-api-models`
 - PR slices:
